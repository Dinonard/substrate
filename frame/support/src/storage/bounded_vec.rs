--- conflicted
+++ resolved
@@ -188,13 +188,6 @@
 
 	/// Forces the insertion of `s` into `self` retaining all items with index at least `index`.
 	///
-<<<<<<< HEAD
-	/// If `index == 0` and `self.len() == Self::bound()` then this is a no-op.
-	///
-	/// Returns `true` if the item was inserted.
-	pub fn force_insert_keep_right(&mut self, index: usize, element: T) -> bool {
-		if self.len() < Self::bound() {
-=======
 	/// If `index == 0` and `self.len() == Self::bound()`, then this is a no-op.
 	///
 	/// If `Self::bound() < index` or `self.len() < index`, then this is also a no-op.
@@ -207,18 +200,14 @@
 		}
 		if self.len() < Self::bound() {
 			// Cannot panic since self.len() >= index;
->>>>>>> fe3f379a
 			self.0.insert(index, element);
 		} else {
 			if index == 0 {
 				return false
 			}
 			self[0] = element;
-<<<<<<< HEAD
-=======
 			// `[0..index] cannot panic since self.len() >= index.
 			// `rotate_left(1)` cannot panic because there is at least 1 element.
->>>>>>> fe3f379a
 			self[0..index].rotate_left(1);
 		}
 		true
@@ -226,15 +215,6 @@
 
 	/// Forces the insertion of `s` into `self` retaining all items with index at most `index`.
 	///
-<<<<<<< HEAD
-	/// If `index == Self::bound()` and `self.len() == Self::bound()` then this is a no-op.
-	///
-	/// Returns `true` if the item was inserted.
-	pub fn force_insert_keep_left(&mut self, index: usize, element: T) -> bool {
-		if self.len() >= Self::bound() && index >= Self::bound() {
-			return false
-		}
-=======
 	/// If `index == Self::bound()` and `self.len() == Self::bound()`, then this is a no-op.
 	///
 	/// If `Self::bound() < index` or `self.len() < index`, then this is also a no-op.
@@ -250,7 +230,6 @@
 			return false
 		}
 		// Cannot panic since self.len() >= index;
->>>>>>> fe3f379a
 		self.0.insert(index, element);
 		self.0.truncate(Self::bound());
 		true
@@ -263,10 +242,6 @@
 	/// - `index` is the location of the item to be moved.
 	/// - `insert_position` is the index of the item in the slice which should *immediately follow*
 	///   the item which is being moved.
-<<<<<<< HEAD
-	pub fn slide(&mut self, index: usize, insert_position: usize) {
-		if insert_position < index {
-=======
 	///
 	/// Returns `true` of the operation was successful, otherwise `false` if a noop.
 	pub fn slide(&mut self, index: usize, insert_position: usize) -> bool {
@@ -279,7 +254,6 @@
 			return false
 		}
 		if insert_position < index && index < self.len() {
->>>>>>> fe3f379a
 			// --- --- --- === === === === @@@ --- --- ---
 			//            ^-- N            ^O^
 			// ...
@@ -289,14 +263,9 @@
 			// ...
 			// --- --- --- @@@ === === === === --- --- ---
 			//             ^N^
-<<<<<<< HEAD
-			self[insert_position..=index].rotate_right(1);
-		} else if index + 1 < insert_position {
-=======
 			self[insert_position..index + 1].rotate_right(1);
 			return true
 		} else if insert_position > 0 && index + 1 < insert_position {
->>>>>>> fe3f379a
 			// Note that the apparent asymmetry of these two branches is due to the
 			// fact that the "new" position is the position to be inserted *before*.
 			// --- --- --- @@@ === === === === --- --- ---
@@ -308,26 +277,17 @@
 			// ...
 			// --- --- --- === === === === @@@ --- --- ---
 			//                             ^N^
-<<<<<<< HEAD
-			self[index..=(insert_position - 1)].rotate_left(1);
-		}
-=======
 			self[index..insert_position].rotate_left(1);
 			return true
 		}
 
 		debug_assert!(false, "all noop conditions should have been covered above");
 		false
->>>>>>> fe3f379a
 	}
 
 	/// Forces the insertion of `s` into `self` truncating first if necessary.
 	///
-<<<<<<< HEAD
-	/// Infallible, but if the limit is zero, then it's a no-op.
-=======
 	/// Infallible, but if the bound is zero, then it's a no-op.
->>>>>>> fe3f379a
 	pub fn force_push(&mut self, element: T) {
 		if Self::bound() > 0 {
 			self.0.truncate(Self::bound() as usize - 1);
@@ -569,18 +529,6 @@
 	#[test]
 	fn slide_works() {
 		let mut b: BoundedVec<u32, ConstU32<6>> = vec![0, 1, 2, 3, 4, 5].try_into().unwrap();
-<<<<<<< HEAD
-		b.slide(1, 5);
-		assert_eq!(*b, vec![0, 2, 3, 4, 1, 5]);
-		b.slide(4, 0);
-		assert_eq!(*b, vec![1, 0, 2, 3, 4, 5]);
-		b.slide(0, 2);
-		assert_eq!(*b, vec![0, 1, 2, 3, 4, 5]);
-		b.slide(1, 6);
-		assert_eq!(*b, vec![0, 2, 3, 4, 5, 1]);
-		b.slide(0, 6);
-		assert_eq!(*b, vec![2, 3, 4, 5, 1, 0]);
-=======
 		assert!(b.slide(1, 5));
 		assert_eq!(*b, vec![0, 2, 3, 4, 1, 5]);
 		assert!(b.slide(4, 0));
@@ -606,33 +554,23 @@
 		assert_eq!(*c, vec![0, 1, 2]);
 		assert!(c.slide(2, 0));
 		assert_eq!(*c, vec![2, 0, 1]);
->>>>>>> fe3f379a
 	}
 
 	#[test]
 	fn slide_noops_work() {
 		let mut b: BoundedVec<u32, ConstU32<6>> = vec![0, 1, 2, 3, 4, 5].try_into().unwrap();
-<<<<<<< HEAD
-		b.slide(3, 3);
-		assert_eq!(*b, vec![0, 1, 2, 3, 4, 5]);
-		b.slide(3, 4);
-=======
 		assert!(!b.slide(3, 3));
 		assert_eq!(*b, vec![0, 1, 2, 3, 4, 5]);
 		assert!(!b.slide(3, 4));
->>>>>>> fe3f379a
 		assert_eq!(*b, vec![0, 1, 2, 3, 4, 5]);
 	}
 
 	#[test]
 	fn force_insert_keep_left_works() {
 		let mut b: BoundedVec<u32, ConstU32<4>> = vec![].try_into().unwrap();
-<<<<<<< HEAD
-=======
 		assert!(!b.force_insert_keep_left(1, 10));
 		assert!(b.is_empty());
 
->>>>>>> fe3f379a
 		assert!(b.force_insert_keep_left(0, 30));
 		assert!(b.force_insert_keep_left(0, 10));
 		assert!(b.force_insert_keep_left(1, 20));
@@ -647,25 +585,19 @@
 		assert_eq!(*b, vec![10, 11, 20, 30]);
 		assert!(b.force_insert_keep_left(0, 1));
 		assert_eq!(*b, vec![1, 10, 11, 20]);
-<<<<<<< HEAD
-=======
 
 		let mut z: BoundedVec<u32, ConstU32<0>> = vec![].try_into().unwrap();
 		assert!(z.is_empty());
 		assert!(!z.force_insert_keep_left(0, 10));
 		assert!(z.is_empty());
->>>>>>> fe3f379a
 	}
 
 	#[test]
 	fn force_insert_keep_right_works() {
 		let mut b: BoundedVec<u32, ConstU32<4>> = vec![].try_into().unwrap();
-<<<<<<< HEAD
-=======
 		assert!(!b.force_insert_keep_right(1, 10));
 		assert!(b.is_empty());
 
->>>>>>> fe3f379a
 		assert!(b.force_insert_keep_right(0, 30));
 		assert!(b.force_insert_keep_right(0, 10));
 		assert!(b.force_insert_keep_right(1, 20));
@@ -680,8 +612,6 @@
 		assert_eq!(*b, vec![20, 30, 31, 40]);
 		assert!(b.force_insert_keep_right(4, 41));
 		assert_eq!(*b, vec![30, 31, 40, 41]);
-<<<<<<< HEAD
-=======
 
 		assert!(!b.force_insert_keep_right(5, 69));
 		assert_eq!(*b, vec![30, 31, 40, 41]);
@@ -690,7 +620,6 @@
 		assert!(z.is_empty());
 		assert!(!z.force_insert_keep_right(0, 10));
 		assert!(z.is_empty());
->>>>>>> fe3f379a
 	}
 
 	#[test]
