// This file is part of Substrate.

// Copyright (C) 2018-2021 Parity Technologies (UK) Ltd.
// SPDX-License-Identifier: Apache-2.0

// Licensed under the Apache License, Version 2.0 (the "License");
// you may not use this file except in compliance with the License.
// You may obtain a copy of the License at
//
// 	http://www.apache.org/licenses/LICENSE-2.0
//
// Unless required by applicable law or agreed to in writing, software
// distributed under the License is distributed on an "AS IS" BASIS,
// WITHOUT WARRANTIES OR CONDITIONS OF ANY KIND, either express or implied.
// See the License for the specific language governing permissions and
// limitations under the License.

//! Test utilities

use crate as staking;
use crate::*;
use frame_election_provider_support::onchain;
use frame_support::{
	assert_ok, parameter_types,
	traits::{Currency, FindAuthor, Get, OnInitialize, OneSessionHandler},
	weights::constants::RocksDbWeight,
};
use sp_core::H256;
use sp_io;
use sp_runtime::{
	curve::PiecewiseLinear,
	testing::{Header, TestXt, UintAuthorityId},
	traits::{IdentityLookup, Zero},
};
use sp_staking::offence::{OffenceDetails, OnOffenceHandler};
use std::{cell::RefCell, collections::HashSet};

pub const INIT_TIMESTAMP: u64 = 30_000;
pub const BLOCK_TIME: u64 = 1000;

/// The AccountId alias in this test module.
pub(crate) type AccountId = u64;
pub(crate) type AccountIndex = u64;
pub(crate) type BlockNumber = u64;
pub(crate) type Balance = u128;

thread_local! {
	static SESSION: RefCell<(Vec<AccountId>, HashSet<AccountId>)> = RefCell::new(Default::default());
}

/// Another session handler struct to test on_disabled.
pub struct OtherSessionHandler;
impl OneSessionHandler<AccountId> for OtherSessionHandler {
	type Key = UintAuthorityId;

	fn on_genesis_session<'a, I: 'a>(_: I)
	where
		I: Iterator<Item = (&'a AccountId, Self::Key)>,
		AccountId: 'a,
	{
	}

	fn on_new_session<'a, I: 'a>(_: bool, validators: I, _: I)
	where
		I: Iterator<Item = (&'a AccountId, Self::Key)>,
		AccountId: 'a,
	{
		SESSION.with(|x| {
			*x.borrow_mut() = (validators.map(|x| x.0.clone()).collect(), HashSet::new())
		});
	}

	fn on_disabled(validator_index: usize) {
		SESSION.with(|d| {
			let mut d = d.borrow_mut();
			let value = d.0[validator_index];
			d.1.insert(value);
		})
	}
}

impl sp_runtime::BoundToRuntimeAppPublic for OtherSessionHandler {
	type Public = UintAuthorityId;
}

pub fn is_disabled(controller: AccountId) -> bool {
	let stash = Staking::ledger(&controller).unwrap().stash;
	SESSION.with(|d| d.borrow().1.contains(&stash))
}

type UncheckedExtrinsic = frame_system::mocking::MockUncheckedExtrinsic<Test>;
type Block = frame_system::mocking::MockBlock<Test>;

frame_support::construct_runtime!(
	pub enum Test where
		Block = Block,
		NodeBlock = Block,
		UncheckedExtrinsic = UncheckedExtrinsic,
	{
		System: frame_system::{Pallet, Call, Config, Storage, Event<T>},
		Authorship: pallet_authorship::{Pallet, Call, Storage, Inherent},
		Timestamp: pallet_timestamp::{Pallet, Call, Storage, Inherent},
		Balances: pallet_balances::{Pallet, Call, Storage, Config<T>, Event<T>},
		Staking: staking::{Pallet, Call, Config<T>, Storage, Event<T>},
		Session: pallet_session::{Pallet, Call, Storage, Event, Config<T>},
	}
);

/// Author of block is always 11
pub struct Author11;
impl FindAuthor<AccountId> for Author11 {
	fn find_author<'a, I>(_digests: I) -> Option<AccountId>
	where
		I: 'a + IntoIterator<Item = (frame_support::ConsensusEngineId, &'a [u8])>,
	{
		Some(11)
	}
}

parameter_types! {
	pub const BlockHashCount: u64 = 250;
	pub BlockWeights: frame_system::limits::BlockWeights =
		frame_system::limits::BlockWeights::simple_max(
			frame_support::weights::constants::WEIGHT_PER_SECOND * 2
		);
	pub const MaxLocks: u32 = 1024;
	pub static SessionsPerEra: SessionIndex = 3;
	pub static ExistentialDeposit: Balance = 1;
	pub static SlashDeferDuration: EraIndex = 0;
	pub static Period: BlockNumber = 5;
	pub static Offset: BlockNumber = 0;
}

impl frame_system::Config for Test {
	type BaseCallFilter = frame_support::traits::AllowAll;
	type BlockWeights = ();
	type BlockLength = ();
	type DbWeight = RocksDbWeight;
	type Origin = Origin;
	type Index = AccountIndex;
	type BlockNumber = BlockNumber;
	type Call = Call;
	type Hash = H256;
	type Hashing = ::sp_runtime::traits::BlakeTwo256;
	type AccountId = AccountId;
	type Lookup = IdentityLookup<Self::AccountId>;
	type Header = Header;
	type Event = Event;
	type BlockHashCount = BlockHashCount;
	type Version = ();
	type PalletInfo = PalletInfo;
	type AccountData = pallet_balances::AccountData<Balance>;
	type OnNewAccount = ();
	type OnKilledAccount = ();
	type SystemWeightInfo = ();
	type SS58Prefix = ();
	type OnSetCode = ();
}
impl pallet_balances::Config for Test {
	type MaxLocks = MaxLocks;
	type MaxReserves = ();
	type ReserveIdentifier = [u8; 8];
	type Balance = Balance;
	type Event = Event;
	type DustRemoval = ();
	type ExistentialDeposit = ExistentialDeposit;
	type AccountStore = System;
	type WeightInfo = ();
}
parameter_types! {
	pub const UncleGenerations: u64 = 0;
	pub const DisabledValidatorsThreshold: Perbill = Perbill::from_percent(25);
}
sp_runtime::impl_opaque_keys! {
	pub struct SessionKeys {
		pub other: OtherSessionHandler,
	}
}
impl pallet_session::Config for Test {
	type SessionManager = pallet_session::historical::NoteHistoricalRoot<Test, Staking>;
	type Keys = SessionKeys;
	type ShouldEndSession = pallet_session::PeriodicSessions<Period, Offset>;
	type SessionHandler = (OtherSessionHandler,);
	type Event = Event;
	type ValidatorId = AccountId;
	type ValidatorIdOf = crate::StashOf<Test>;
	type DisabledValidatorsThreshold = DisabledValidatorsThreshold;
	type NextSessionRotation = pallet_session::PeriodicSessions<Period, Offset>;
	type WeightInfo = ();
}

impl pallet_session::historical::Config for Test {
	type FullIdentification = crate::Exposure<AccountId, Balance>;
	type FullIdentificationOf = crate::ExposureOf<Test>;
}
impl pallet_authorship::Config for Test {
	type FindAuthor = Author11;
	type UncleGenerations = UncleGenerations;
	type FilterUncle = ();
	type EventHandler = Pallet<Test>;
}
parameter_types! {
	pub const MinimumPeriod: u64 = 5;
}
impl pallet_timestamp::Config for Test {
	type Moment = u64;
	type OnTimestampSet = ();
	type MinimumPeriod = MinimumPeriod;
	type WeightInfo = ();
}
pallet_staking_reward_curve::build! {
	const I_NPOS: PiecewiseLinear<'static> = curve!(
		min_inflation: 0_025_000,
		max_inflation: 0_100_000,
		ideal_stake: 0_500_000,
		falloff: 0_050_000,
		max_piece_count: 40,
		test_precision: 0_005_000,
	);
}
parameter_types! {
	pub const BondingDuration: EraIndex = 3;
	pub const RewardCurve: &'static PiecewiseLinear<'static> = &I_NPOS;
	pub const MaxNominatorRewardedPerValidator: u32 = 64;
}

thread_local! {
	pub static REWARD_REMAINDER_UNBALANCED: RefCell<u128> = RefCell::new(0);
}

pub struct RewardRemainderMock;

impl OnUnbalanced<NegativeImbalanceOf<Test>> for RewardRemainderMock {
	fn on_nonzero_unbalanced(amount: NegativeImbalanceOf<Test>) {
		REWARD_REMAINDER_UNBALANCED.with(|v| {
			*v.borrow_mut() += amount.peek();
		});
		drop(amount);
	}
}

impl onchain::Config for Test {
	type AccountId = AccountId;
	type BlockNumber = BlockNumber;
	type BlockWeights = BlockWeights;
	type Accuracy = Perbill;
	type DataProvider = Staking;
}

/// Thresholds used for bags.
const THRESHOLDS: [VoteWeight; 9] = [10, 20, 30, 40, 50, 60, 1_000, 2_000, 10_000];

parameter_types! {
	pub const VoterBagThresholds: &'static [VoteWeight] = &THRESHOLDS;
}

impl Config for Test {
	const MAX_NOMINATIONS: u32 = 16;
	type Currency = Balances;
	type UnixTime = Timestamp;
	type CurrencyToVote = frame_support::traits::SaturatingCurrencyToVote;
	type RewardRemainder = RewardRemainderMock;
	type Event = Event;
	type Slash = ();
	type Reward = ();
	type SessionsPerEra = SessionsPerEra;
	type SlashDeferDuration = SlashDeferDuration;
	type SlashCancelOrigin = frame_system::EnsureRoot<Self::AccountId>;
	type BondingDuration = BondingDuration;
	type SessionInterface = Self;
	type EraPayout = ConvertCurve<RewardCurve>;
	type NextNewSession = Session;
	type MaxNominatorRewardedPerValidator = MaxNominatorRewardedPerValidator;
	type ElectionProvider = onchain::OnChainSequentialPhragmen<Self>;
	type GenesisElectionProvider = Self::ElectionProvider;
	type WeightInfo = ();
	type VoterBagThresholds = VoterBagThresholds;
}

impl<LocalCall> frame_system::offchain::SendTransactionTypes<LocalCall> for Test
where
	Call: From<LocalCall>,
{
	type OverarchingCall = Call;
	type Extrinsic = Extrinsic;
}

pub type Extrinsic = TestXt<Call, ()>;
pub(crate) type StakingCall = crate::Call<Test>;
pub(crate) type TestRuntimeCall = <Test as frame_system::Config>::Call;

pub struct ExtBuilder {
	validator_pool: bool,
	nominate: bool,
	validator_count: u32,
	minimum_validator_count: u32,
	fair: bool,
	num_validators: Option<u32>,
	invulnerables: Vec<AccountId>,
	has_stakers: bool,
	initialize_first_session: bool,
	min_nominator_bond: Balance,
	min_validator_bond: Balance,
}

impl Default for ExtBuilder {
	fn default() -> Self {
		Self {
			validator_pool: false,
			nominate: true,
			validator_count: 2,
			minimum_validator_count: 0,
			fair: true,
			num_validators: None,
			invulnerables: vec![],
			has_stakers: true,
			initialize_first_session: true,
			min_nominator_bond: ExistentialDeposit::get(),
			min_validator_bond: ExistentialDeposit::get(),
		}
	}
}

impl ExtBuilder {
	pub fn existential_deposit(self, existential_deposit: Balance) -> Self {
		EXISTENTIAL_DEPOSIT.with(|v| *v.borrow_mut() = existential_deposit);
		self
	}
	pub fn validator_pool(mut self, validator_pool: bool) -> Self {
		self.validator_pool = validator_pool;
		self
	}
	pub fn nominate(mut self, nominate: bool) -> Self {
		self.nominate = nominate;
		self
	}
	pub fn validator_count(mut self, count: u32) -> Self {
		self.validator_count = count;
		self
	}
	pub fn minimum_validator_count(mut self, count: u32) -> Self {
		self.minimum_validator_count = count;
		self
	}
	pub fn slash_defer_duration(self, eras: EraIndex) -> Self {
		SLASH_DEFER_DURATION.with(|v| *v.borrow_mut() = eras);
		self
	}
	pub fn fair(mut self, is_fair: bool) -> Self {
		self.fair = is_fair;
		self
	}
	pub fn num_validators(mut self, num_validators: u32) -> Self {
		self.num_validators = Some(num_validators);
		self
	}
	pub fn invulnerables(mut self, invulnerables: Vec<AccountId>) -> Self {
		self.invulnerables = invulnerables;
		self
	}
	pub fn session_per_era(self, length: SessionIndex) -> Self {
		SESSIONS_PER_ERA.with(|v| *v.borrow_mut() = length);
		self
	}
	pub fn period(self, length: BlockNumber) -> Self {
		PERIOD.with(|v| *v.borrow_mut() = length);
		self
	}
	pub fn has_stakers(mut self, has: bool) -> Self {
		self.has_stakers = has;
		self
	}
	pub fn initialize_first_session(mut self, init: bool) -> Self {
		self.initialize_first_session = init;
		self
	}
	pub fn offset(self, offset: BlockNumber) -> Self {
		OFFSET.with(|v| *v.borrow_mut() = offset);
		self
	}
	pub fn min_nominator_bond(mut self, amount: Balance) -> Self {
		self.min_nominator_bond = amount;
		self
	}
	pub fn min_validator_bond(mut self, amount: Balance) -> Self {
		self.min_validator_bond = amount;
		self
	}
	fn build(self) -> sp_io::TestExternalities {
		sp_tracing::try_init_simple();
<<<<<<< HEAD

=======
>>>>>>> 1d5abf01
		let mut storage = frame_system::GenesisConfig::default().build_storage::<Test>().unwrap();
		let balance_factor = if ExistentialDeposit::get() > 1 { 256 } else { 1 };

		let num_validators = self.num_validators.unwrap_or(self.validator_count);
		// Check that the number of validators is sensible.
		assert!(num_validators <= 8);
		let validators =
			(0..num_validators).map(|x| ((x + 1) * 10 + 1) as AccountId).collect::<Vec<_>>();

		let _ = pallet_balances::GenesisConfig::<Test> {
			balances: vec![
				(1, 10 * balance_factor),
				(2, 20 * balance_factor),
				(3, 300 * balance_factor),
				(4, 400 * balance_factor),
				(10, balance_factor),
				(11, balance_factor * 1000),
				(20, balance_factor),
				(21, balance_factor * 2000),
				(30, balance_factor),
				(31, balance_factor * 2000),
				(40, balance_factor),
				(41, balance_factor * 2000),
				(50, balance_factor),
				(51, balance_factor * 2000),
				(60, balance_factor),
				(61, balance_factor * 2000),
				(70, balance_factor),
				(71, balance_factor * 2000),
				(80, balance_factor),
				(81, balance_factor * 2000),
				(100, 2000 * balance_factor),
				(101, 2000 * balance_factor),
				// This allows us to have a total_payout different from 0.
				(999, 1_000_000_000_000),
			],
		}
		.assimilate_storage(&mut storage);

		let mut stakers = vec![];
		if self.has_stakers {
			let stake_21 = if self.fair { 1000 } else { 2000 };
			let stake_31 = if self.validator_pool { balance_factor * 1000 } else { 1 };
			let status_41 = if self.validator_pool {
				StakerStatus::<AccountId>::Validator
			} else {
				StakerStatus::<AccountId>::Idle
			};
			let nominated = if self.nominate { vec![11, 21] } else { vec![] };
			stakers = vec![
				// (stash, controller, staked_amount, status)
				(11, 10, balance_factor * 1000, StakerStatus::<AccountId>::Validator),
				(21, 20, stake_21, StakerStatus::<AccountId>::Validator),
				(31, 30, stake_31, StakerStatus::<AccountId>::Validator),
				(41, 40, balance_factor * 1000, status_41),
				// nominator
				(101, 100, balance_factor * 500, StakerStatus::<AccountId>::Nominator(nominated)),
			];
		}
		let _ = staking::GenesisConfig::<Test> {
			stakers,
			validator_count: self.validator_count,
			minimum_validator_count: self.minimum_validator_count,
			invulnerables: self.invulnerables,
			slash_reward_fraction: Perbill::from_percent(10),
			min_nominator_bond: self.min_nominator_bond,
			min_validator_bond: self.min_validator_bond,
			..Default::default()
		}
		.assimilate_storage(&mut storage);

		let _ = pallet_session::GenesisConfig::<Test> {
			keys: validators
				.iter()
				.map(|x| (*x, *x, SessionKeys { other: UintAuthorityId(*x as u64) }))
				.collect(),
		}
		.assimilate_storage(&mut storage);

		let mut ext = sp_io::TestExternalities::from(storage);
		ext.execute_with(|| {
			let validators = Session::validators();
			SESSION.with(|x| *x.borrow_mut() = (validators.clone(), HashSet::new()));
		});

		if self.initialize_first_session {
			// We consider all test to start after timestamp is initialized This must be ensured by
			// having `timestamp::on_initialize` called before `staking::on_initialize`. Also, if
			// session length is 1, then it is already triggered.
			ext.execute_with(|| {
				System::set_block_number(1);
				Session::on_initialize(1);
				<Staking as Hooks<u64>>::on_initialize(1);
				Timestamp::set_timestamp(INIT_TIMESTAMP);
			});
		}

		ext
	}
	pub fn build_and_execute(self, test: impl FnOnce() -> ()) {
		let mut ext = self.build();
		ext.execute_with(test);
		ext.execute_with(post_conditions);
	}
}

fn post_conditions() {
	check_nominators();
	check_exposures();
	check_ledgers();
	check_count();
}

fn check_count() {
	let nominator_count = Nominators::<Test>::iter().count() as u32;
	let validator_count = Validators::<Test>::iter().count() as u32;
	assert_eq!(nominator_count, CounterForNominators::<Test>::get());
	assert_eq!(validator_count, CounterForValidators::<Test>::get());

	let voters_count = CounterForVoters::<Test>::get();
	assert_eq!(voters_count, nominator_count + validator_count);
}

fn check_ledgers() {
	// check the ledger of all stakers.
	Bonded::<Test>::iter().for_each(|(_, ctrl)| assert_ledger_consistent(ctrl))
}

fn check_exposures() {
	// a check per validator to ensure the exposure struct is always sane.
	let era = active_era();
	ErasStakers::<Test>::iter_prefix_values(era).for_each(|expo| {
		assert_eq!(
			expo.total as u128,
			expo.own as u128 + expo.others.iter().map(|e| e.value as u128).sum::<u128>(),
			"wrong total exposure.",
		);
	})
}

fn check_nominators() {
	// a check per nominator to ensure their entire stake is correctly distributed. Will only kick-
	// in if the nomination was submitted before the current era.
	let era = active_era();
	<Nominators<Test>>::iter()
		.filter_map(
			|(nominator, nomination)| {
				if nomination.submitted_in > era {
					Some(nominator)
				} else {
					None
				}
			},
		)
		.for_each(|nominator| {
			// must be bonded.
			assert_is_stash(nominator);
			let mut sum = 0;
			Session::validators()
				.iter()
				.map(|v| Staking::eras_stakers(era, v))
				.for_each(|e| {
					let individual =
						e.others.iter().filter(|e| e.who == nominator).collect::<Vec<_>>();
					let len = individual.len();
					match len {
						0 => { /* not supporting this validator at all. */ },
						1 => sum += individual[0].value,
						_ => panic!("nominator cannot back a validator more than once."),
					};
				});

			let nominator_stake = Staking::slashable_balance_of(&nominator);
			// a nominator cannot over-spend.
			assert!(
				nominator_stake >= sum,
				"failed: Nominator({}) stake({}) >= sum divided({})",
				nominator,
				nominator_stake,
				sum,
			);

			let diff = nominator_stake - sum;
			assert!(diff < 100);
		});
}

fn assert_is_stash(acc: AccountId) {
	assert!(Staking::bonded(&acc).is_some(), "Not a stash.");
}

fn assert_ledger_consistent(ctrl: AccountId) {
	// ensures ledger.total == ledger.active + sum(ledger.unlocking).
	let ledger = Staking::ledger(ctrl).expect("Not a controller.");
	let real_total: Balance = ledger.unlocking.iter().fold(ledger.active, |a, c| a + c.value);
	assert_eq!(real_total, ledger.total);
	assert!(
		ledger.active >= Balances::minimum_balance() || ledger.active == 0,
		"{}: active ledger amount ({}) must be greater than ED {}",
		ctrl,
		ledger.active,
		Balances::minimum_balance()
	);
}

pub(crate) fn active_era() -> EraIndex {
	Staking::active_era().unwrap().index
}

pub(crate) fn current_era() -> EraIndex {
	Staking::current_era().unwrap()
}

pub(crate) fn bond_validator(stash: AccountId, ctrl: AccountId, val: Balance) {
	let _ = Balances::make_free_balance_be(&stash, val);
	let _ = Balances::make_free_balance_be(&ctrl, val);
	assert_ok!(Staking::bond(Origin::signed(stash), ctrl, val, RewardDestination::Controller,));
	assert_ok!(Staking::validate(Origin::signed(ctrl), ValidatorPrefs::default()));
}

pub(crate) fn bond_nominator(
	stash: AccountId,
	ctrl: AccountId,
	val: Balance,
	target: Vec<AccountId>,
) {
	let _ = Balances::make_free_balance_be(&stash, val);
	let _ = Balances::make_free_balance_be(&ctrl, val);
	assert_ok!(Staking::bond(Origin::signed(stash), ctrl, val, RewardDestination::Controller,));
	assert_ok!(Staking::nominate(Origin::signed(ctrl), target));
}

/// Progress to the given block, triggering session and era changes as we progress.
///
/// This will finalize the previous block, initialize up to the given block, essentially simulating
/// a block import/propose process where we first initialize the block, then execute some stuff (not
/// in the function), and then finalize the block.
pub(crate) fn run_to_block(n: BlockNumber) {
	Staking::on_finalize(System::block_number());
	for b in (System::block_number() + 1)..=n {
		System::set_block_number(b);
		Session::on_initialize(b);
		<Staking as Hooks<u64>>::on_initialize(b);
		Timestamp::set_timestamp(System::block_number() * BLOCK_TIME + INIT_TIMESTAMP);
		if b != n {
			Staking::on_finalize(System::block_number());
		}
	}
}

/// Progresses from the current block number (whatever that may be) to the `P * session_index + 1`.
pub(crate) fn start_session(session_index: SessionIndex) {
	let end: u64 = if Offset::get().is_zero() {
		(session_index as u64) * Period::get()
	} else {
		Offset::get() + (session_index.saturating_sub(1) as u64) * Period::get()
	};
	run_to_block(end);
	// session must have progressed properly.
	assert_eq!(
		Session::current_index(),
		session_index,
		"current session index = {}, expected = {}",
		Session::current_index(),
		session_index,
	);
}

/// Go one session forward.
pub(crate) fn advance_session() {
	let current_index = Session::current_index();
	start_session(current_index + 1);
}

/// Progress until the given era.
pub(crate) fn start_active_era(era_index: EraIndex) {
	start_session((era_index * <SessionsPerEra as Get<u32>>::get()).into());
	assert_eq!(active_era(), era_index);
	// One way or another, current_era must have changed before the active era, so they must match
	// at this point.
	assert_eq!(current_era(), active_era());
}

pub(crate) fn current_total_payout_for_duration(duration: u64) -> Balance {
	let (payout, _rest) = <Test as Config>::EraPayout::era_payout(
		Staking::eras_total_stake(active_era()),
		Balances::total_issuance(),
		duration,
	);
	assert!(payout > 0);
	payout
}

pub(crate) fn maximum_payout_for_duration(duration: u64) -> Balance {
	let (payout, rest) = <Test as Config>::EraPayout::era_payout(
		Staking::eras_total_stake(active_era()),
		Balances::total_issuance(),
		duration,
	);
	payout + rest
}

/// Time it takes to finish a session.
///
/// Note, if you see `time_per_session() - BLOCK_TIME`, it is fine. This is because we set the
/// timestamp after on_initialize, so the timestamp is always one block old.
pub(crate) fn time_per_session() -> u64 {
	Period::get() * BLOCK_TIME
}

/// Time it takes to finish an era.
///
/// Note, if you see `time_per_era() - BLOCK_TIME`, it is fine. This is because we set the
/// timestamp after on_initialize, so the timestamp is always one block old.
pub(crate) fn time_per_era() -> u64 {
	time_per_session() * SessionsPerEra::get() as u64
}

/// Time that will be calculated for the reward per era.
pub(crate) fn reward_time_per_era() -> u64 {
	time_per_era() - BLOCK_TIME
}

pub(crate) fn reward_all_elected() {
	let rewards = <Test as Config>::SessionInterface::validators().into_iter().map(|v| (v, 1));

	<Pallet<Test>>::reward_by_ids(rewards)
}

pub(crate) fn validator_controllers() -> Vec<AccountId> {
	Session::validators()
		.into_iter()
		.map(|s| Staking::bonded(&s).expect("no controller for validator"))
		.collect()
}

pub(crate) fn on_offence_in_era(
	offenders: &[OffenceDetails<
		AccountId,
		pallet_session::historical::IdentificationTuple<Test>,
	>],
	slash_fraction: &[Perbill],
	era: EraIndex,
) {
	let bonded_eras = crate::BondedEras::<Test>::get();
	for &(bonded_era, start_session) in bonded_eras.iter() {
		if bonded_era == era {
			let _ = Staking::on_offence(offenders, slash_fraction, start_session);
			return
		} else if bonded_era > era {
			break
		}
	}

	if Staking::active_era().unwrap().index == era {
		let _ = Staking::on_offence(
			offenders,
			slash_fraction,
			Staking::eras_start_session_index(era).unwrap(),
		);
	} else {
		panic!("cannot slash in era {}", era);
	}
}

pub(crate) fn on_offence_now(
	offenders: &[OffenceDetails<
		AccountId,
		pallet_session::historical::IdentificationTuple<Test>,
	>],
	slash_fraction: &[Perbill],
) {
	let now = Staking::active_era().unwrap().index;
	on_offence_in_era(offenders, slash_fraction, now)
}

pub(crate) fn add_slash(who: &AccountId) {
	on_offence_now(
		&[OffenceDetails {
			offender: (who.clone(), Staking::eras_stakers(active_era(), who.clone())),
			reporters: vec![],
		}],
		&[Perbill::from_percent(10)],
	);
}

/// Make all validator and nominator request their payment
pub(crate) fn make_all_reward_payment(era: EraIndex) {
	let validators_with_reward = ErasRewardPoints::<Test>::get(era)
		.individual
		.keys()
		.cloned()
		.collect::<Vec<_>>();

	// reward validators
	for validator_controller in validators_with_reward.iter().filter_map(Staking::bonded) {
		let ledger = <Ledger<Test>>::get(&validator_controller).unwrap();
		assert_ok!(Staking::payout_stakers(Origin::signed(1337), ledger.stash, era));
	}
}

#[macro_export]
macro_rules! assert_session_era {
	($session:expr, $era:expr) => {
		assert_eq!(
			Session::current_index(),
			$session,
			"wrong session {} != {}",
			Session::current_index(),
			$session,
		);
		assert_eq!(
			Staking::current_era().unwrap(),
			$era,
			"wrong current era {} != {}",
			Staking::current_era().unwrap(),
			$era,
		);
	};
}

pub(crate) fn staking_events() -> Vec<staking::Event<Test>> {
	System::events()
		.into_iter()
		.map(|r| r.event)
		.filter_map(|e| if let Event::Staking(inner) = e { Some(inner) } else { None })
		.collect()
}

pub(crate) fn balances(who: &AccountId) -> (Balance, Balance) {
	(Balances::free_balance(who), Balances::reserved_balance(who))
}

use crate::voter_bags::Bag;
/// Returns the nodes of all non-empty bags.
pub(crate) fn get_bags() -> Vec<(VoteWeight, Vec<AccountId>)> {
	VoterBagThresholds::get().into_iter().filter_map(|t| {
		Bag::<Test>::get(*t).map(|bag| (
			*t,
			bag.iter().map(|n| n.voter().id).collect::<Vec<_>>()
		))
	}).collect::<Vec<_>>()
}<|MERGE_RESOLUTION|>--- conflicted
+++ resolved
@@ -388,10 +388,7 @@
 	}
 	fn build(self) -> sp_io::TestExternalities {
 		sp_tracing::try_init_simple();
-<<<<<<< HEAD
-
-=======
->>>>>>> 1d5abf01
+
 		let mut storage = frame_system::GenesisConfig::default().build_storage::<Test>().unwrap();
 		let balance_factor = if ExistentialDeposit::get() > 1 { 256 } else { 1 };
 
