// This file is part of Substrate.

// Copyright (C) 2021 Parity Technologies (UK) Ltd.
// SPDX-License-Identifier: Apache-2.0

// Licensed under the Apache License, Version 2.0 (the "License");
// you may not use this file except in compliance with the License.
// You may obtain a copy of the License at
//
// 	http://www.apache.org/licenses/LICENSE-2.0
//
// Unless required by applicable law or agreed to in writing, software
// distributed under the License is distributed on an "AS IS" BASIS,
// WITHOUT WARRANTIES OR CONDITIONS OF ANY KIND, either express or implied.
// See the License for the specific language governing permissions and
// limitations under the License.

use std::fmt::Debug;

use frame_election_provider_support::ElectionProvider;
pub use frame_election_provider_support::{PageIndex, Supports};
use frame_support::traits::Get;
pub use sp_npos_elections::{ElectionResult, ElectionScore, NposSolution};
use sp_runtime::SaturatedConversion;

use crate::Config;

/// The solution type used by this crate.
pub type SolutionOf<T> = <T as crate::Config>::Solution;

/// The voter index. Derived from [`SolutionOf`].
pub type SolutionVoterIndexOf<T> = <SolutionOf<T> as NposSolution>::VoterIndex;
/// The target index. Derived from [`SolutionOf`].
pub type SolutionTargetIndexOf<T> = <SolutionOf<T> as NposSolution>::TargetIndex;
/// The accuracy of the election, when submitted from offchain. Derived from [`SolutionOf`].
pub type SolutionAccuracyOf<T> = <SolutionOf<T> as NposSolution>::Accuracy;
/// The fallback election type.
pub type FallbackErrorOf<T> = <<T as crate::Config>::Fallback as ElectionProvider<
	<T as frame_system::Config>::AccountId,
	<T as frame_system::Config>::BlockNumber,
>>::Error;

/// The relative distribution of a voter's stake among the winning targets.
pub type AssignmentOf<T> =
	sp_npos_elections::Assignment<<T as frame_system::Config>::AccountId, SolutionAccuracyOf<T>>;

#[derive(
	codec::Encode,
	codec::Decode,
	frame_support::RuntimeDebugNoBound,
	frame_support::CloneNoBound,
	frame_support::EqNoBound,
	frame_support::PartialEqNoBound,
)]
pub struct PagedRawSolution<T: Config> {
	pub solution_pages: Vec<SolutionOf<T>>, // TODO: at least use the bounded vec.
	pub score: ElectionScore,
	pub round: u32,
}

<<<<<<< HEAD
// TODO: we also need a consuming version of this
=======
// TODO: we also need a consuming version of this!!
// TODO: write tests for this for better understanding
>>>>>>> 7fd93d8e
pub trait Pagify<T> {
	fn pagify(&self, bound: PageIndex) -> Box<dyn Iterator<Item = (PageIndex, &T)> + '_>;
}

impl<T> Pagify<T> for Vec<T> {
	fn pagify(&self, bound: PageIndex) -> Box<dyn Iterator<Item = (PageIndex, &T)> + '_> {
		Box::new(self.into_iter().enumerate().map(|(p, s)| (p.saturated_into::<PageIndex>(), s)).map(
			move |(p, s)| {
				let bound_usize = bound.into();
				debug_assert!(self.len() <= bound_usize);
				let padding = bound_usize.saturating_sub(self.len());
				let new_page = p.saturating_add(padding.saturated_into::<PageIndex>());
				(new_page, s)
			},
		))
	}
}

impl<T: Config> Default for PagedRawSolution<T> {
	fn default() -> Self {
		Self { round: 1, score: Default::default(), solution_pages: Default::default() }
	}
}

/// A voter's fundamental data: their ID, their stake, and the list of candidates for whom they
/// voted.
pub type Voter<T> = (
	<T as frame_system::Config>::AccountId,
	sp_npos_elections::VoteWeight,
	Vec<<T as frame_system::Config>::AccountId>,
);

pub type RoundVoterSnapshotPage<T> = Vec<Voter<T>>;
pub type RoundTargetSnapshotPage<T> = Vec<<T as frame_system::Config>::AccountId>;

/// Encodes the length of a solution or a snapshot.
///
/// This is stored automatically on-chain, and it contains the **size of the entire snapshot**.
/// This is also used in dispatchables as weight witness data and should **only contain the size of
/// the presented solution**, not the entire snapshot.
#[derive(PartialEq, Eq, Clone, Copy, codec::Encode, codec::Decode, Debug, Default)]
pub struct SolutionOrSnapshotSize {
	/// The length of voters.
	#[codec(compact)]
	pub voters: u32,
	/// The length of targets.
	#[codec(compact)]
	pub targets: u32,
}

/// The type of `Computation` that provided this election data.
#[derive(PartialEq, Eq, Clone, Copy, codec::Encode, codec::Decode, Debug)]
pub enum ElectionCompute {
	/// Election was computed on-chain.
	OnChain,
	/// Election was computed with a signed submission.
	Signed,
	/// Election was computed with an unsigned submission.
	Unsigned,
	/// Election was computed with emergency status.
	Emergency,
}

impl Default for ElectionCompute {
	fn default() -> Self {
		ElectionCompute::OnChain
	}
}

/// Current phase of the pallet.
#[derive(PartialEq, Eq, Clone, Copy, codec::Encode, codec::Decode, Debug)]
pub enum Phase<Bn> {
	/// Nothing, the election is not happening.
	Off,
	/// Signed phase is open.
	Signed,
	/// Unsigned phase. First element is whether it is active or not, second the starting block
	/// number.
	///
	/// We do not yet check whether the unsigned phase is active or passive. The intent is for the
	/// blockchain to be able to declare: "I believe that there exists an adequate signed
	/// solution," advising validators not to bother running the unsigned offchain worker.
	///
	/// As validator nodes are free to edit their OCW code, they could simply ignore this advisory
	/// and always compute their own solution. However, by default, when the unsigned phase is
	/// passive, the offchain workers will not bother running.
	Unsigned((bool, Bn)),
	/// The emergency phase. This is enabled upon a failing call to `T::ElectionProvider::elect`.
	/// After that, the only way to leave this phase is through a successful
	/// `T::ElectionProvider::elect`.
	Emergency,
	/// Snapshot is being created. No other operation is allowed. This can be one or more blocks.
	/// Inner value is `0` if the snapshot is complete and we are ready to move on. Otherwise, it
	/// indicates hte remaining pages for each of which we need 1 block.
	Snapshot(PageIndex),
	/// A solution is being verified. In unsigned phase, this means that no other solution may be
	/// accepted during this. In signed phase, we only enter this phase shortly before the end of
	/// the signed phase, and no further signed solutions are acceptable. This can be one or more
	/// blocks. Inner value is `0` if the verification is true and we are ready to move on.
	Verification(PageIndex),
	/// The first call to `ElectionProvider::elect` has happened, and we are expecting more calls.
	/// No further operation is permitted, freeze all storage items and export `QueuedSolution`.
	/// This can be one or more blocks.
	Export(PageIndex),
}

impl<Bn> Default for Phase<Bn> {
	fn default() -> Self {
		Phase::Off
	}
}

impl<Bn: PartialEq + Eq> Phase<Bn> {
	/// Whether the phase is emergency or not.
	pub fn is_emergency(&self) -> bool {
		matches!(self, Phase::Emergency)
	}

	/// Whether the phase is signed or not.
	pub fn is_signed(&self) -> bool {
		matches!(self, Phase::Signed)
	}

	/// Whether the phase is unsigned or not.
	pub fn is_unsigned(&self) -> bool {
		matches!(self, Phase::Unsigned(_))
	}

	/// Whether the phase is unsigned and open or not, with specific start.
	pub fn is_unsigned_open_at(&self, at: Bn) -> bool {
		matches!(self, Phase::Unsigned((true, real)) if *real == at)
	}

	/// Whether the phase is unsigned and open or not.
	pub fn is_unsigned_open(&self) -> bool {
		matches!(self, Phase::Unsigned((true, _)))
	}

	/// Whether the phase is off or not.
	pub fn is_off(&self) -> bool {
		matches!(self, Phase::Off)
	}
}

#[cfg(test)]
mod pagify {
	use super::Pagify;

	#[cfg(test)]
	fn pagify_works() {
		// is a noop when you have the same length
		assert_eq!(vec![10, 11, 12].pagify(3).collect::<Vec<_>>(), vec![(0, 10), (1, 11), (2, 12)]);

		// pads the values otherwise
		assert_eq!(vec![10, 11].pagify(3).collect::<Vec<_>>(), vec![(1, 10), (2, 11)]);
		assert_eq!(vec![10].pagify(3).collect::<Vec<_>>(), vec![(2, 10)]);
	}
}<|MERGE_RESOLUTION|>--- conflicted
+++ resolved
@@ -58,27 +58,25 @@
 	pub round: u32,
 }
 
-<<<<<<< HEAD
 // TODO: we also need a consuming version of this
-=======
-// TODO: we also need a consuming version of this!!
-// TODO: write tests for this for better understanding
->>>>>>> 7fd93d8e
 pub trait Pagify<T> {
 	fn pagify(&self, bound: PageIndex) -> Box<dyn Iterator<Item = (PageIndex, &T)> + '_>;
 }
 
 impl<T> Pagify<T> for Vec<T> {
 	fn pagify(&self, bound: PageIndex) -> Box<dyn Iterator<Item = (PageIndex, &T)> + '_> {
-		Box::new(self.into_iter().enumerate().map(|(p, s)| (p.saturated_into::<PageIndex>(), s)).map(
-			move |(p, s)| {
-				let bound_usize = bound.into();
-				debug_assert!(self.len() <= bound_usize);
-				let padding = bound_usize.saturating_sub(self.len());
-				let new_page = p.saturating_add(padding.saturated_into::<PageIndex>());
-				(new_page, s)
-			},
-		))
+		Box::new(
+			self.into_iter()
+				.enumerate()
+				.map(|(p, s)| (p.saturated_into::<PageIndex>(), s))
+				.map(move |(p, s)| {
+					let bound_usize = bound.into();
+					debug_assert!(self.len() <= bound_usize);
+					let padding = bound_usize.saturating_sub(self.len());
+					let new_page = p.saturating_add(padding.saturated_into::<PageIndex>());
+					(new_page, s)
+				}),
+		)
 	}
 }
 
