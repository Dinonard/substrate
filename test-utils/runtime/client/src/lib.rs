--- conflicted
+++ resolved
@@ -394,18 +394,13 @@
 }
 
 /// Creates new light client instance used for tests.
-<<<<<<< HEAD
 pub fn new_light(hashed_state: bool) -> (
-	client::Client<LightBackend, LightExecutor, substrate_test_runtime::Block, substrate_test_runtime::RuntimeApi>,
-=======
-pub fn new_light() -> (
 	client::Client<
 		LightBackend,
 		LightExecutor,
 		substrate_test_runtime::Block,
 		substrate_test_runtime::RuntimeApi,
 	>,
->>>>>>> 7dcc77b9
 	Arc<LightBackend>,
 ) {
 	let storage = sc_client_db::light::LightStorage::new_test();
