[package]
name = "test-runner"
version = "0.9.0"
authors = ["Parity Technologies <admin@parity.io>"]
edition = "2021"
publish = false

[dependencies]
# client deps
sc-executor = { path = "../../client/executor" }
sc-service = { path = "../../client/service" }
sc-informant = { path = "../../client/informant" }
sc-network = { path = "../../client/network" }
sc-cli = { path = "../../client/cli" }
sc-basic-authorship = { path = "../../client/basic-authorship" }
sc-rpc = { path = "../../client/rpc" }
sc-transaction-pool = { path = "../../client/transaction-pool" }
grandpa = { package = "sc-finality-grandpa", path = "../../client/finality-grandpa" }
sp-finality-grandpa = { path = "../../primitives/finality-grandpa" }
sp-consensus-babe = { path = "../../primitives/consensus/babe" }
sc-consensus-babe = { path = "../../client/consensus/babe" }
sc-consensus = { path = "../../client/consensus/common" }
sc-transaction-pool-api = { path = "../../client/transaction-pool/api" }
sc-client-api = { path = "../../client/api" }
sc-rpc-server = { path = "../../client/rpc-servers" }
manual-seal = { package = "sc-consensus-manual-seal", path = "../../client/consensus/manual-seal" }

# primitive deps
sp-core = { path = "../../primitives/core" }
sp-blockchain = { path = "../../primitives/blockchain" }
sp-block-builder = { path = "../../primitives/block-builder" }
sp-api = { path = "../../primitives/api" }
sp-transaction-pool = { path = "../../primitives/transaction-pool" }
sp-consensus = { path = "../../primitives/consensus/common" }
sp-runtime = { path = "../../primitives/runtime" }
sp-session = { path = "../../primitives/session" }
sp-offchain = { path = "../../primitives/offchain" }
sp-inherents = { path = "../../primitives/inherents" }
sp-keyring = { path = "../../primitives/keyring" }

sp-externalities = { path = "../../primitives/externalities" }
sp-state-machine = { path = "../../primitives/state-machine" }
sp-wasm-interface = { path = "../../primitives/wasm-interface" }
sp-runtime-interface = { path = "../../primitives/runtime-interface" }

# pallets
frame-system = { path = "../../frame/system" }

log = "0.4.8"
futures = "0.3.16"
<<<<<<< HEAD
tokio = { version = "1.14", features = ["signal"] }
=======
tokio = { version = "1.15", features = ["signal"] }
>>>>>>> 50156013
# Calling RPC

jsonrpsee = { version = "0.6.1", features = ["server"] }
num-traits = "0.2.14"

[features]
default = ["std"]
# This is here so that we can use the `runtime_interface` procedural macro
std = []<|MERGE_RESOLUTION|>--- conflicted
+++ resolved
@@ -48,13 +48,8 @@
 
 log = "0.4.8"
 futures = "0.3.16"
-<<<<<<< HEAD
-tokio = { version = "1.14", features = ["signal"] }
-=======
 tokio = { version = "1.15", features = ["signal"] }
->>>>>>> 50156013
 # Calling RPC
-
 jsonrpsee = { version = "0.6.1", features = ["server"] }
 num-traits = "0.2.14"
 
