--- conflicted
+++ resolved
@@ -152,10 +152,8 @@
 			.map_err(|e| format!("failed to decode output: {:?}", e))?;
 
 		let storage_changes = changes
-<<<<<<< HEAD
-			.drain_storage_changes::<_, _, NumberFor<Block>>(
+			.drain_storage_changes(
 				&state_ext.backend,
-				None,
 				Default::default(),
 				&mut Default::default(),
 				// Note that in case a block contains a runtime upgrade,
@@ -164,9 +162,6 @@
 				// roots, so this use case is ignored for now.
 				*spec_state_version,
 			)
-=======
-			.drain_storage_changes(&state_ext.backend, Default::default(), &mut Default::default())
->>>>>>> 1b646b21
 			.unwrap();
 		state_ext.backend.apply_transaction(
 			storage_changes.transaction_storage_root,
