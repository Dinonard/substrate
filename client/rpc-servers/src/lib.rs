--- conflicted
+++ resolved
@@ -20,16 +20,7 @@
 
 #![warn(missing_docs)]
 
-<<<<<<< HEAD
 // mod middleware;
-=======
-mod middleware;
-
-use jsonrpc_core::{IoHandlerExtension, MetaIoHandler};
-use log::error;
-use pubsub::PubSubMetadata;
-use std::io;
->>>>>>> b9d86e1e
 
 const MEGABYTE: usize = 1024 * 1024;
 
@@ -43,37 +34,7 @@
 const HTTP_THREADS: usize = 4;
 
 pub use self::inner::*;
-<<<<<<< HEAD
 // pub use middleware::{RpcMiddleware, RpcMetrics};
-=======
-pub use middleware::{RpcMetrics, RpcMiddleware};
-
-/// Construct rpc `IoHandler`
-pub fn rpc_handler<M: PubSubMetadata>(
-	extension: impl IoHandlerExtension<M>,
-	rpc_middleware: RpcMiddleware,
-) -> RpcHandler<M> {
-	let io_handler = MetaIoHandler::with_middleware(rpc_middleware);
-	let mut io = pubsub::PubSubHandler::new(io_handler);
-	extension.augment(&mut io);
-
-	// add an endpoint to list all available methods.
-	let mut methods = io.iter().map(|x| x.0.clone()).collect::<Vec<String>>();
-	io.add_method("rpc_methods", {
-		methods.sort();
-		let methods = serde_json::to_value(&methods)
-			.expect("Serialization of Vec<String> is infallible; qed");
-
-		move |_| {
-			Ok(serde_json::json!({
-				"version": 1,
-				"methods": methods.clone(),
-			}))
-		}
-	});
-	io
-}
->>>>>>> b9d86e1e
 
 #[cfg(not(target_os = "unknown"))]
 mod inner {
@@ -88,7 +49,7 @@
 	/// Type alias for http server
 	pub type HttpServer = HttpStopHandle;
 	/// Type alias for ws server
-	pub type WsServer = HttpStopHandle;
+	pub type WsServer = WsStopHandle;
 
 	/// Start HTTP server listening on given address.
 	///
@@ -98,28 +59,12 @@
 		worker_threads: Option<usize>,
 		_cors: Option<&Vec<String>>,
 		maybe_max_payload_mb: Option<usize>,
-<<<<<<< HEAD
 		mut module: RpcModule<M>,
 	) -> Result<HttpStopHandle, String>  {
 
 		let (tx, rx) = oneshot::channel::<Result<HttpStopHandle, String>>();
 		let max_request_body_size = maybe_max_payload_mb.map(|mb| mb.saturating_mul(MEGABYTE))
 			.unwrap_or(RPC_MAX_PAYLOAD_DEFAULT);
-=======
-	) -> io::Result<http::Server> {
-		let max_request_body_size = maybe_max_payload_mb
-			.map(|mb| mb.saturating_mul(MEGABYTE))
-			.unwrap_or(RPC_MAX_PAYLOAD_DEFAULT);
-		http::ServerBuilder::new(io)
-			.threads(thread_pool_size.unwrap_or(HTTP_THREADS))
-			.health_api(("/health", "system_health"))
-			.allowed_hosts(hosts_filtering(cors.is_some()))
-			.rest_api(if cors.is_some() { http::RestApi::Secure } else { http::RestApi::Unsecure })
-			.cors(map_cors::<http::AccessControlAllowOrigin>(cors))
-			.max_request_body_size(max_request_body_size)
-			.start_http(addr)
-	}
->>>>>>> b9d86e1e
 
 		std::thread::spawn(move || {
 			let rt = match tokio::runtime::Builder::new_multi_thread()
@@ -178,7 +123,6 @@
 		max_connections: Option<usize>,
 		_cors: Option<&Vec<String>>,
 		maybe_max_payload_mb: Option<usize>,
-<<<<<<< HEAD
 		mut module: RpcModule<M>,
 	) -> Result<WsStopHandle, String> {
 		let (tx, rx) = oneshot::channel::<Result<WsStopHandle, String>>();
@@ -234,35 +178,6 @@
 		});
 
 		rx.await.unwrap_or(Err("Channel closed".to_string()))
-=======
-	) -> io::Result<ws::Server> {
-		let rpc_max_payload = maybe_max_payload_mb
-			.map(|mb| mb.saturating_mul(MEGABYTE))
-			.unwrap_or(RPC_MAX_PAYLOAD_DEFAULT);
-		ws::ServerBuilder::with_meta_extractor(io, |context: &ws::RequestContext| {
-			context.sender().into()
-		})
-		.max_payload(rpc_max_payload)
-		.max_connections(max_connections.unwrap_or(WS_MAX_CONNECTIONS))
-		.allowed_origins(map_cors(cors))
-		.allowed_hosts(hosts_filtering(cors.is_some()))
-		.start(addr)
-		.map_err(|err| match err {
-			ws::Error::Io(io) => io,
-			ws::Error::ConnectionClosed => io::ErrorKind::BrokenPipe.into(),
-			e => {
-				error!("{}", e);
-				io::ErrorKind::Other.into()
-			},
-		})
-	}
-
-	fn map_cors<T: for<'a> From<&'a str>>(
-		cors: Option<&Vec<String>>,
-	) -> http::DomainsValidation<T> {
-		cors.map(|x| x.iter().map(AsRef::as_ref).map(Into::into).collect::<Vec<_>>())
-			.into()
->>>>>>> b9d86e1e
 	}
 
 	// TODO: CORS and host filtering.
