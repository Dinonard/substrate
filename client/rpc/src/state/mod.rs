// This file is part of Substrate.

// Copyright (C) 2017-2021 Parity Technologies (UK) Ltd.
// SPDX-License-Identifier: GPL-3.0-or-later WITH Classpath-exception-2.0

// This program is free software: you can redistribute it and/or modify
// it under the terms of the GNU General Public License as published by
// the Free Software Foundation, either version 3 of the License, or
// (at your option) any later version.

// This program is distributed in the hope that it will be useful,
// but WITHOUT ANY WARRANTY; without even the implied warranty of
// MERCHANTABILITY or FITNESS FOR A PARTICULAR PURPOSE. See the
// GNU General Public License for more details.

// You should have received a copy of the GNU General Public License
// along with this program. If not, see <https://www.gnu.org/licenses/>.

//! Substrate state API.

mod state_full;
mod state_light;

#[cfg(test)]
mod tests;

use std::sync::Arc;
use jsonrpc_pubsub::{typed::Subscriber, SubscriptionId, manager::SubscriptionManager};
use rpc::{Result as RpcResult, futures::{Future, future::result}};

use sc_rpc_api::{DenyUnsafe, state::ReadProof};
use sc_client_api::light::{RemoteBlockchain, Fetcher};
use sp_core::{Bytes, storage::{StorageKey, PrefixedStorageKey, StorageData, StorageChangeSet}};
use sp_version::RuntimeVersion;
use sp_runtime::traits::Block as BlockT;

use sp_api::{Metadata, ProvideRuntimeApi, CallApiAt};

use self::error::{Error, FutureResult};

pub use sc_rpc_api::state::*;
pub use sc_rpc_api::child_state::*;
use sc_client_api::{
	ExecutorProvider, StorageProvider, BlockchainEvents, Backend, BlockBackend, ProofProvider
};
use sp_blockchain::{HeaderMetadata, HeaderBackend};

const STORAGE_KEYS_PAGED_MAX_COUNT: u32 = 1000;

/// State backend API.
pub trait StateBackend<Block: BlockT, Client>: Send + Sync + 'static
	where
		Block: BlockT + 'static,
		Client: Send + Sync + 'static,
{
	/// Call runtime method at given block.
	fn call(
		&self,
		block: Option<Block::Hash>,
		method: String,
		call_data: Bytes,
	) -> FutureResult<Bytes>;

	/// Returns the keys with prefix, leave empty to get all the keys.
	fn storage_keys(
		&self,
		block: Option<Block::Hash>,
		prefix: StorageKey,
	) -> FutureResult<Vec<StorageKey>>;

	/// Returns the keys with prefix along with their values, leave empty to get all the pairs.
	fn storage_pairs(
		&self,
		block: Option<Block::Hash>,
		prefix: StorageKey,
	) -> FutureResult<Vec<(StorageKey, StorageData)>>;

	/// Returns the keys with prefix with pagination support.
	fn storage_keys_paged(
		&self,
		block: Option<Block::Hash>,
		prefix: Option<StorageKey>,
		count: u32,
		start_key: Option<StorageKey>,
	) -> FutureResult<Vec<StorageKey>>;

	/// Returns a storage entry at a specific block's state.
	fn storage(
		&self,
		block: Option<Block::Hash>,
		key: StorageKey,
	) -> FutureResult<Option<StorageData>>;

	/// Returns the hash of a storage entry at a block's state.
	fn storage_hash(
		&self,
		block: Option<Block::Hash>,
		key: StorageKey,
	) -> FutureResult<Option<Block::Hash>>;

	/// Returns the size of a storage entry at a block's state.
	///
	/// If data is available at `key`, it is returned. Else, the sum of values who's key has `key`
	/// prefix is returned, i.e. all the storage (double) maps that have this prefix.
	fn storage_size(
		&self,
		block: Option<Block::Hash>,
		key: StorageKey,
	) -> FutureResult<Option<u64>>;

	/// Returns the runtime metadata as an opaque blob.
	fn metadata(&self, block: Option<Block::Hash>) -> FutureResult<Bytes>;

	/// Get the runtime version.
	fn runtime_version(&self, block: Option<Block::Hash>) -> FutureResult<RuntimeVersion>;

	/// Query historical storage entries (by key) starting from a block given as the second parameter.
	///
	/// NOTE This first returned result contains the initial state of storage for all keys.
	/// Subsequent values in the vector represent changes to the previous state (diffs).
	fn query_storage(
		&self,
		from: Block::Hash,
		to: Option<Block::Hash>,
		keys: Vec<StorageKey>,
	) -> FutureResult<Vec<StorageChangeSet<Block::Hash>>>;

	/// Query storage entries (by key) starting at block hash given as the second parameter.
	fn query_storage_at(
		&self,
		keys: Vec<StorageKey>,
		at: Option<Block::Hash>
	) -> FutureResult<Vec<StorageChangeSet<Block::Hash>>>;

	/// Returns proof of storage entries at a specific block's state.
	fn read_proof(
		&self,
		block: Option<Block::Hash>,
		keys: Vec<StorageKey>,
	) -> FutureResult<ReadProof<Block::Hash>>;

	/// New runtime version subscription
	fn subscribe_runtime_version(
		&self,
		_meta: crate::Metadata,
		subscriber: Subscriber<RuntimeVersion>,
	);

	/// Unsubscribe from runtime version subscription
	fn unsubscribe_runtime_version(
		&self,
		_meta: Option<crate::Metadata>,
		id: SubscriptionId,
	) -> RpcResult<bool>;

	/// New storage subscription
	fn subscribe_storage(
		&self,
		_meta: crate::Metadata,
		subscriber: Subscriber<StorageChangeSet<Block::Hash>>,
		keys: Option<Vec<StorageKey>>,
	);

	/// Unsubscribe from storage subscription
	fn unsubscribe_storage(
		&self,
		_meta: Option<crate::Metadata>,
		id: SubscriptionId,
	) -> RpcResult<bool>;

	/// Trace storage changes for block
	fn trace_block(
		&self,
		block: Block::Hash,
		targets: Option<String>,
	) -> FutureResult<sp_rpc::tracing::BlockTrace>;
}

/// Create new state API that works on full node.
pub fn new_full<BE, Block: BlockT, Client>(
	client: Arc<Client>,
	subscriptions: SubscriptionManager,
	deny_unsafe: DenyUnsafe,
) -> (State<Block, Client>, ChildState<Block, Client>)
	where
		Block: BlockT + 'static,
		BE: Backend<Block> + 'static,
		Client: ExecutorProvider<Block> + StorageProvider<Block, BE> + ProofProvider<Block>
			+ HeaderMetadata<Block, Error = sp_blockchain::Error> + BlockchainEvents<Block>
<<<<<<< HEAD
			+ CallApiAt<Block, Error = sp_blockchain::Error> + HeaderBackend<Block>
			+ BlockBackend<Block> + ProvideRuntimeApi<Block> + Send + Sync + 'static,
		Client::Api: Metadata<Block, Error = sp_blockchain::Error>,
=======
			+ CallApiAt<Block> + ProvideRuntimeApi<Block> + Send + Sync + 'static,
		Client::Api: Metadata<Block>,
>>>>>>> 171ad232
{
	let child_backend = Box::new(
		self::state_full::FullState::new(client.clone(), subscriptions.clone())
	);
	let backend = Box::new(self::state_full::FullState::new(client, subscriptions));
	(State { backend, deny_unsafe }, ChildState { backend: child_backend })
}

/// Create new state API that works on light node.
pub fn new_light<BE, Block: BlockT, Client, F: Fetcher<Block>>(
	client: Arc<Client>,
	subscriptions: SubscriptionManager,
	remote_blockchain: Arc<dyn RemoteBlockchain<Block>>,
	fetcher: Arc<F>,
	deny_unsafe: DenyUnsafe,
) -> (State<Block, Client>, ChildState<Block, Client>)
	where
		Block: BlockT + 'static,
		BE: Backend<Block> + 'static,
		Client: ExecutorProvider<Block> + StorageProvider<Block, BE>
			+ HeaderMetadata<Block, Error = sp_blockchain::Error>
			+ ProvideRuntimeApi<Block> + HeaderBackend<Block> + BlockchainEvents<Block>
			+ Send + Sync + 'static,
		F: Send + Sync + 'static,
{
	let child_backend = Box::new(self::state_light::LightState::new(
			client.clone(),
			subscriptions.clone(),
			remote_blockchain.clone(),
			fetcher.clone(),
	));

	let backend = Box::new(self::state_light::LightState::new(
			client,
			subscriptions,
			remote_blockchain,
			fetcher,
	));
	(State { backend, deny_unsafe }, ChildState { backend: child_backend })
}

/// State API with subscriptions support.
pub struct State<Block, Client> {
	backend: Box<dyn StateBackend<Block, Client>>,
	/// Whether to deny unsafe calls
	deny_unsafe: DenyUnsafe,
}

impl<Block, Client> StateApi<Block::Hash> for State<Block, Client>
	where
		Block: BlockT + 'static,
		Client: Send + Sync + 'static,
{
	type Metadata = crate::Metadata;

	fn call(&self, method: String, data: Bytes, block: Option<Block::Hash>) -> FutureResult<Bytes> {
		self.backend.call(block, method, data)
	}

	fn storage_keys(
		&self,
		key_prefix: StorageKey,
		block: Option<Block::Hash>,
	) -> FutureResult<Vec<StorageKey>> {
		self.backend.storage_keys(block, key_prefix)
	}

	fn storage_pairs(
		&self,
		key_prefix: StorageKey,
		block: Option<Block::Hash>,
	) -> FutureResult<Vec<(StorageKey, StorageData)>> {
		if let Err(err) = self.deny_unsafe.check_if_safe() {
			return Box::new(result(Err(err.into())))
		}

		self.backend.storage_pairs(block, key_prefix)
	}

	fn storage_keys_paged(
		&self,
		prefix: Option<StorageKey>,
		count: u32,
		start_key: Option<StorageKey>,
		block: Option<Block::Hash>,
	) -> FutureResult<Vec<StorageKey>> {
		if count > STORAGE_KEYS_PAGED_MAX_COUNT {
			return Box::new(result(Err(
				Error::InvalidCount {
					value: count,
					max: STORAGE_KEYS_PAGED_MAX_COUNT,
				}
			)));
		}
		self.backend.storage_keys_paged(block, prefix, count, start_key)
	}

	fn storage(&self, key: StorageKey, block: Option<Block::Hash>) -> FutureResult<Option<StorageData>> {
		self.backend.storage(block, key)
	}

	fn storage_hash(&self, key: StorageKey, block: Option<Block::Hash>) -> FutureResult<Option<Block::Hash>> {
		self.backend.storage_hash(block, key)
	}

	fn storage_size(&self, key: StorageKey, block: Option<Block::Hash>) -> FutureResult<Option<u64>> {
		self.backend.storage_size(block, key)
	}

	fn metadata(&self, block: Option<Block::Hash>) -> FutureResult<Bytes> {
		self.backend.metadata(block)
	}

	fn query_storage(
		&self,
		keys: Vec<StorageKey>,
		from: Block::Hash,
		to: Option<Block::Hash>
	) -> FutureResult<Vec<StorageChangeSet<Block::Hash>>> {
		if let Err(err) = self.deny_unsafe.check_if_safe() {
			return Box::new(result(Err(err.into())))
		}

		self.backend.query_storage(from, to, keys)
	}

	fn query_storage_at(
		&self,
		keys: Vec<StorageKey>,
		at: Option<Block::Hash>
	) -> FutureResult<Vec<StorageChangeSet<Block::Hash>>> {
		self.backend.query_storage_at(keys, at)
	}

	fn read_proof(&self, keys: Vec<StorageKey>, block: Option<Block::Hash>) -> FutureResult<ReadProof<Block::Hash>> {
		self.backend.read_proof(block, keys)
	}

	fn subscribe_storage(
		&self,
		meta: Self::Metadata,
		subscriber: Subscriber<StorageChangeSet<Block::Hash>>,
		keys: Option<Vec<StorageKey>>
	) {
		self.backend.subscribe_storage(meta, subscriber, keys);
	}

	fn unsubscribe_storage(&self, meta: Option<Self::Metadata>, id: SubscriptionId) -> RpcResult<bool> {
		self.backend.unsubscribe_storage(meta, id)
	}

	fn runtime_version(&self, at: Option<Block::Hash>) -> FutureResult<RuntimeVersion> {
		self.backend.runtime_version(at)
	}

	fn subscribe_runtime_version(&self, meta: Self::Metadata, subscriber: Subscriber<RuntimeVersion>) {
		self.backend.subscribe_runtime_version(meta, subscriber);
	}

	fn unsubscribe_runtime_version(
		&self,
		meta: Option<Self::Metadata>,
		id: SubscriptionId,
	) -> RpcResult<bool> {
		self.backend.unsubscribe_runtime_version(meta, id)
	}

	/// Re-execute the given block with the tracing targets given in `targets`
	/// and capture all state changes.
	///
	/// Note: requires the node to run with `--rpc-methods=Unsafe`.
	fn trace_block(&self, block: Block::Hash, targets: Option<String>) -> FutureResult<sp_rpc::tracing::BlockTrace> {
		if let Err(err) = self.deny_unsafe.check_if_safe() {
			return Box::new(result(Err(err.into())))
		}

		self.backend.trace_block(block, targets)
	}
}

/// Child state backend API.
pub trait ChildStateBackend<Block: BlockT, Client>: Send + Sync + 'static
	where
		Block: BlockT + 'static,
		Client: Send + Sync + 'static,
{
	/// Returns the keys with prefix from a child storage,
	/// leave prefix empty to get all the keys.
	fn storage_keys(
		&self,
		block: Option<Block::Hash>,
		storage_key: PrefixedStorageKey,
		prefix: StorageKey,
	) -> FutureResult<Vec<StorageKey>>;

	/// Returns a child storage entry at a specific block's state.
	fn storage(
		&self,
		block: Option<Block::Hash>,
		storage_key: PrefixedStorageKey,
		key: StorageKey,
	) -> FutureResult<Option<StorageData>>;

	/// Returns the hash of a child storage entry at a block's state.
	fn storage_hash(
		&self,
		block: Option<Block::Hash>,
		storage_key: PrefixedStorageKey,
		key: StorageKey,
	) -> FutureResult<Option<Block::Hash>>;

	/// Returns the size of a child storage entry at a block's state.
	fn storage_size(
		&self,
		block: Option<Block::Hash>,
		storage_key: PrefixedStorageKey,
		key: StorageKey,
	) -> FutureResult<Option<u64>> {
		Box::new(self.storage(block, storage_key, key)
			.map(|x| x.map(|x| x.0.len() as u64)))
	}
}

/// Child state API with subscriptions support.
pub struct ChildState<Block, Client> {
	backend: Box<dyn ChildStateBackend<Block, Client>>,
}

impl<Block, Client> ChildStateApi<Block::Hash> for ChildState<Block, Client>
	where
		Block: BlockT + 'static,
		Client: Send + Sync + 'static,
{
	type Metadata = crate::Metadata;

	fn storage(
		&self,
		storage_key: PrefixedStorageKey,
		key: StorageKey,
		block: Option<Block::Hash>
	) -> FutureResult<Option<StorageData>> {
		self.backend.storage(block, storage_key, key)
	}

	fn storage_keys(
		&self,
		storage_key: PrefixedStorageKey,
		key_prefix: StorageKey,
		block: Option<Block::Hash>
	) -> FutureResult<Vec<StorageKey>> {
		self.backend.storage_keys(block, storage_key, key_prefix)
	}

	fn storage_hash(
		&self,
		storage_key: PrefixedStorageKey,
		key: StorageKey,
		block: Option<Block::Hash>
	) -> FutureResult<Option<Block::Hash>> {
		self.backend.storage_hash(block, storage_key, key)
	}

	fn storage_size(
		&self,
		storage_key: PrefixedStorageKey,
		key: StorageKey,
		block: Option<Block::Hash>
	) -> FutureResult<Option<u64>> {
		self.backend.storage_size(block, storage_key, key)
	}
}

fn client_err(err: sp_blockchain::Error) -> Error {
	Error::Client(Box::new(err))
}<|MERGE_RESOLUTION|>--- conflicted
+++ resolved
@@ -187,14 +187,12 @@
 		BE: Backend<Block> + 'static,
 		Client: ExecutorProvider<Block> + StorageProvider<Block, BE> + ProofProvider<Block>
 			+ HeaderMetadata<Block, Error = sp_blockchain::Error> + BlockchainEvents<Block>
-<<<<<<< HEAD
-			+ CallApiAt<Block, Error = sp_blockchain::Error> + HeaderBackend<Block>
+			+ CallApiAt<Block> + HeaderBackend<Block>
 			+ BlockBackend<Block> + ProvideRuntimeApi<Block> + Send + Sync + 'static,
-		Client::Api: Metadata<Block, Error = sp_blockchain::Error>,
-=======
-			+ CallApiAt<Block> + ProvideRuntimeApi<Block> + Send + Sync + 'static,
 		Client::Api: Metadata<Block>,
->>>>>>> 171ad232
+// Master:
+// + CallApiAt<Block> + ProvideRuntimeApi<Block> + Send + Sync + 'static,
+// Client::Api: Metadata<Block>,
 {
 	let child_backend = Box::new(
 		self::state_full::FullState::new(client.clone(), subscriptions.clone())
