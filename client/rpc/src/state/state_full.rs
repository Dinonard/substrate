--- conflicted
+++ resolved
@@ -446,65 +446,6 @@
 			.map_err(client_err)
 	}
 
-	async fn trace_block(
-		&self,
-<<<<<<< HEAD
-		block: Block::Hash,
-		targets: Option<String>,
-		storage_keys: Option<String>,
-	) -> std::result::Result<sp_rpc::tracing::TraceBlockResponse, Error> {
-		sc_tracing::block::BlockExecutor::new(
-			self.client.clone(),
-			block,
-			targets,
-			storage_keys,
-			self.rpc_max_payload,
-		)
-		.trace_block()
-		.map_err(|e| invalid_block::<Block>(block, None, e.to_string()))
-=======
-		_meta: crate::Metadata,
-		subscriber: Subscriber<RuntimeVersion>,
-	) {
-		self.subscriptions.add(subscriber, |sink| {
-			let version = self
-				.block_or_best(None)
-				.and_then(|block| {
-					self.client.runtime_version_at(&BlockId::Hash(block)).map_err(Into::into)
-				})
-				.map_err(client_err)
-				.map_err(Into::into);
-
-			let client = self.client.clone();
-			let mut previous_version = version.clone();
-
-			// A stream of all best blocks.
-			let stream =
-				client.import_notification_stream().filter(|n| future::ready(n.is_new_best));
-
-			let stream = stream.filter_map(move |n| {
-				let version = client
-					.runtime_version_at(&BlockId::hash(n.hash))
-					.map_err(|e| Error::Client(Box::new(e)))
-					.map_err(Into::into);
-
-				if previous_version != version {
-					previous_version = version.clone();
-					future::ready(Some(Ok::<_, ()>(version)))
-				} else {
-					future::ready(None)
-				}
-			});
-
-			stream::iter(vec![Ok(version)])
-				.chain(stream)
-				.forward(sink.sink_map_err(|e| warn!("Error sending notifications: {:?}", e)))
-				// we ignore the resulting Stream (if the first stream is over we are unsubscribed)
-				.map(|_| ())
-		});
->>>>>>> 87b62665
-	}
-
 	fn subscribe_runtime_version(
 		&self,
 		mut sink: SubscriptionSink,
@@ -515,19 +456,15 @@
 		let mut previous_version = client
 			.runtime_version_at(&BlockId::hash(client.info().best_hash))
 			.expect("best hash is valid; qed");
+
 		let _ = sink.send(&previous_version);
-		let rt_version_stream = client
-			.storage_changes_notification_stream(
-				Some(&[StorageKey(well_known_keys::CODE.to_vec())]),
-				None,
-			)
-			.map_err(|blockchain_err| Error::Client(Box::new(blockchain_err)))?;
-
+		// A stream of all best blocks.
+		let rt_version_stream =
+			client.import_notification_stream().filter(|n| future::ready(n.is_new_best));
 		let fut = async move {
 			rt_version_stream
-				.filter_map(|_| {
-					let info = client.info();
-					let version = client.runtime_version_at(&BlockId::hash(info.best_hash));
+				.filter_map(move |n| {
+					let version = client.runtime_version_at(&BlockId::hash(n.hash));
 					match version {
 						Ok(v) =>
 							if previous_version != v {
@@ -627,6 +564,23 @@
 
 		Ok(())
 	}
+
+	async fn trace_block(
+		&self,
+		block: Block::Hash,
+		targets: Option<String>,
+		storage_keys: Option<String>,
+	) -> std::result::Result<sp_rpc::tracing::TraceBlockResponse, Error> {
+		sc_tracing::block::BlockExecutor::new(
+			self.client.clone(),
+			block,
+			targets,
+			storage_keys,
+			self.rpc_max_payload,
+		)
+		.trace_block()
+		.map_err(|e| invalid_block::<Block>(block, None, e.to_string()))
+	}
 }
 
 #[async_trait::async_trait]
