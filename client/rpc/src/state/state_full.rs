// This file is part of Substrate.

// Copyright (C) 2019-2021 Parity Technologies (UK) Ltd.
// SPDX-License-Identifier: GPL-3.0-or-later WITH Classpath-exception-2.0

// This program is free software: you can redistribute it and/or modify
// it under the terms of the GNU General Public License as published by
// the Free Software Foundation, either version 3 of the License, or
// (at your option) any later version.

// This program is distributed in the hope that it will be useful,
// but WITHOUT ANY WARRANTY; without even the implied warranty of
// MERCHANTABILITY or FITNESS FOR A PARTICULAR PURPOSE. See the
// GNU General Public License for more details.

// You should have received a copy of the GNU General Public License
// along with this program. If not, see <https://www.gnu.org/licenses/>.

//! State API backend for full nodes.

use std::collections::{BTreeMap, HashMap};
use std::sync::Arc;
use std::ops::Range;
use futures::{future, StreamExt as _, TryStreamExt as _};
use log::warn;
use jsonrpc_pubsub::{typed::Subscriber, SubscriptionId, manager::SubscriptionManager};
use rpc::{Result as RpcResult, futures::{stream, Future, Sink, Stream, future::result}};

use sc_rpc_api::state::ReadProof;
use sp_blockchain::{
	Result as ClientResult, Error as ClientError, HeaderMetadata, CachedHeaderMetadata,
	HeaderBackend
};
use sp_core::{
	Bytes, storage::{well_known_keys, StorageKey, StorageData, StorageChangeSet,
	ChildInfo, ChildType, PrefixedStorageKey},
};
use sp_version::RuntimeVersion;
use sp_runtime::{
	generic::BlockId, traits::{Block as BlockT, NumberFor, SaturatedConversion, CheckedSub},
};

use sp_api::{Metadata, ProvideRuntimeApi, CallApiAt};

use super::{StateBackend, ChildStateBackend, error::{FutureResult, Error, Result}, client_err};
use std::marker::PhantomData;
use sc_client_api::{
	Backend, BlockBackend, BlockchainEvents, CallExecutor, StorageProvider, ExecutorProvider,
	ProofProvider
};

/// Ranges to query in state_queryStorage.
struct QueryStorageRange<Block: BlockT> {
	/// Hashes of all the blocks in the range.
	pub hashes: Vec<Block::Hash>,
	/// Number of the first block in the range.
	pub first_number: NumberFor<Block>,
	/// Blocks subrange ([begin; end) indices within `hashes`) where we should read keys at
	/// each state to get changes.
	pub unfiltered_range: Range<usize>,
	/// Blocks subrange ([begin; end) indices within `hashes`) where we could pre-filter
	/// blocks-with-changes by using changes tries.
	pub filtered_range: Option<Range<usize>>,
}

/// State API backend for full nodes.
pub struct FullState<BE, Block: BlockT, Client> {
	client: Arc<Client>,
	subscriptions: SubscriptionManager,
	_phantom: PhantomData<(BE, Block)>
}

impl<BE, Block: BlockT, Client> FullState<BE, Block, Client>
	where
		BE: Backend<Block>,
		Client: StorageProvider<Block, BE> + HeaderBackend<Block> + BlockBackend<Block>
			+ HeaderMetadata<Block, Error = sp_blockchain::Error>,
		Block: BlockT + 'static,
{
	/// Create new state API backend for full nodes.
	pub fn new(client: Arc<Client>, subscriptions: SubscriptionManager) -> Self {
		Self { client, subscriptions, _phantom: PhantomData }
	}

	/// Returns given block hash or best block hash if None is passed.
	fn block_or_best(&self, hash: Option<Block::Hash>) -> ClientResult<Block::Hash> {
		Ok(hash.unwrap_or_else(|| self.client.info().best_hash))
	}

	/// Splits the `query_storage` block range into 'filtered' and 'unfiltered' subranges.
	/// Blocks that contain changes within filtered subrange could be filtered using changes tries.
	/// Blocks that contain changes within unfiltered subrange must be filtered manually.
	fn split_query_storage_range(
		&self,
		from: Block::Hash,
		to: Option<Block::Hash>
	) -> Result<QueryStorageRange<Block>> {
		let to = self.block_or_best(to).map_err(|e| invalid_block::<Block>(from, to, e.to_string()))?;

		let invalid_block_err = |e: ClientError| invalid_block::<Block>(from, Some(to), e.to_string());
		let from_meta = self.client.header_metadata(from).map_err(invalid_block_err)?;
		let to_meta = self.client.header_metadata(to).map_err(invalid_block_err)?;

		if from_meta.number > to_meta.number {
			return Err(invalid_block_range(&from_meta, &to_meta, "from number > to number".to_owned()))
		}

		// check if we can get from `to` to `from` by going through parent_hashes.
		let from_number = from_meta.number;
		let hashes = {
			let mut hashes = vec![to_meta.hash];
			let mut last = to_meta.clone();
			while last.number > from_number {
				let header_metadata = self.client
					.header_metadata(last.parent)
					.map_err(|e| invalid_block_range::<Block>(&last, &to_meta, e.to_string()))?;
				hashes.push(header_metadata.hash);
				last = header_metadata;
			}
			if last.hash != from_meta.hash {
				return Err(invalid_block_range(&from_meta, &to_meta, "from and to are on different forks".to_owned()))
			}
			hashes.reverse();
			hashes
		};

		// check if we can filter blocks-with-changes from some (sub)range using changes tries
		let changes_trie_range = self.client
			.max_key_changes_range(from_number, BlockId::Hash(to_meta.hash))
			.map_err(client_err)?;
		let filtered_range_begin = changes_trie_range
			.and_then(|(begin, _)| {
				// avoids a corner case where begin < from_number (happens when querying genesis)
				begin.checked_sub(&from_number).map(|x| x.saturated_into::<usize>())
			});
		let (unfiltered_range, filtered_range) = split_range(hashes.len(), filtered_range_begin);

		Ok(QueryStorageRange {
			hashes,
			first_number: from_number,
			unfiltered_range,
			filtered_range,
		})
	}

	/// Iterates through range.unfiltered_range and check each block for changes of keys' values.
	fn query_storage_unfiltered(
		&self,
		range: &QueryStorageRange<Block>,
		keys: &[StorageKey],
		last_values: &mut HashMap<StorageKey, Option<StorageData>>,
		changes: &mut Vec<StorageChangeSet<Block::Hash>>,
	) -> Result<()> {
		for block in range.unfiltered_range.start..range.unfiltered_range.end {
			let block_hash = range.hashes[block].clone();
			let mut block_changes = StorageChangeSet { block: block_hash.clone(), changes: Vec::new() };
			let id = BlockId::hash(block_hash);
			for key in keys {
				let (has_changed, data) = {
					let curr_data = self.client.storage(&id, key).map_err(client_err)?;
					match last_values.get(key) {
						Some(prev_data) => (curr_data != *prev_data, curr_data),
						None => (true, curr_data),
					}
				};
				if has_changed {
					block_changes.changes.push((key.clone(), data.clone()));
				}
				last_values.insert(key.clone(), data);
			}
			if !block_changes.changes.is_empty() {
				changes.push(block_changes);
			}
		}
		Ok(())
	}

	/// Iterates through all blocks that are changing keys within range.filtered_range and collects these changes.
	fn query_storage_filtered(
		&self,
		range: &QueryStorageRange<Block>,
		keys: &[StorageKey],
		last_values: &HashMap<StorageKey, Option<StorageData>>,
		changes: &mut Vec<StorageChangeSet<Block::Hash>>,
	) -> Result<()> {
		let (begin, end) = match range.filtered_range {
			Some(ref filtered_range) => (
				range.first_number + filtered_range.start.saturated_into(),
				BlockId::Hash(range.hashes[filtered_range.end - 1].clone())
			),
			None => return Ok(()),
		};
		let mut changes_map: BTreeMap<NumberFor<Block>, StorageChangeSet<Block::Hash>> = BTreeMap::new();
		for key in keys {
			let mut last_block = None;
			let mut last_value = last_values.get(key).cloned().unwrap_or_default();
			let key_changes = self.client.key_changes(begin, end, None, key).map_err(client_err)?;
			for (block, _) in key_changes.into_iter().rev() {
				if last_block == Some(block) {
					continue;
				}

				let block_hash = range.hashes[(block - range.first_number).saturated_into::<usize>()].clone();
				let id = BlockId::Hash(block_hash);
				let value_at_block = self.client.storage(&id, key).map_err(client_err)?;
				if last_value == value_at_block {
					continue;
				}

				changes_map.entry(block)
					.or_insert_with(|| StorageChangeSet { block: block_hash, changes: Vec::new() })
					.changes.push((key.clone(), value_at_block.clone()));
				last_block = Some(block);
				last_value = value_at_block;
			}
		}
		if let Some(additional_capacity) = changes_map.len().checked_sub(changes.len()) {
			changes.reserve(additional_capacity);
		}
		changes.extend(changes_map.into_iter().map(|(_, cs)| cs));
		Ok(())
	}
}

impl<BE, Block, Client> StateBackend<Block, Client> for FullState<BE, Block, Client> where
	Block: BlockT + 'static,
	BE: Backend<Block> + 'static,
	Client: ExecutorProvider<Block> + StorageProvider<Block, BE> + ProofProvider<Block> + HeaderBackend<Block>
		+ HeaderMetadata<Block, Error = sp_blockchain::Error> + BlockchainEvents<Block>
<<<<<<< HEAD
		+ CallApiAt<Block, Error = sp_blockchain::Error> + ProvideRuntimeApi<Block>
		+ BlockBackend<Block>
=======
		+ CallApiAt<Block> + ProvideRuntimeApi<Block>
>>>>>>> 171ad232
		+ Send + Sync + 'static,
	Client::Api: Metadata<Block>,
{
	fn call(
		&self,
		block: Option<Block::Hash>,
		method: String,
		call_data: Bytes,
	) -> FutureResult<Bytes> {
		let r = self.block_or_best(block)
			.and_then(|block| self
				.client
				.executor()
				.call(
					&BlockId::Hash(block),
					&method,
					&*call_data,
					self.client.execution_extensions().strategies().other,
					None,
				)
				.map(Into::into)
			).map_err(client_err);
		Box::new(result(r))
	}

	fn storage_keys(
		&self,
		block: Option<Block::Hash>,
		prefix: StorageKey,
	) -> FutureResult<Vec<StorageKey>> {
		Box::new(result(
			self.block_or_best(block)
				.and_then(|block| self.client.storage_keys(&BlockId::Hash(block), &prefix))
				.map_err(client_err)))
	}

	fn storage_pairs(
		&self,
		block: Option<Block::Hash>,
		prefix: StorageKey,
	) -> FutureResult<Vec<(StorageKey, StorageData)>> {
		Box::new(result(
			self.block_or_best(block)
				.and_then(|block| self.client.storage_pairs(&BlockId::Hash(block), &prefix))
				.map_err(client_err)))
	}

	fn storage_keys_paged(
		&self,
		block: Option<Block::Hash>,
		prefix: Option<StorageKey>,
		count: u32,
		start_key: Option<StorageKey>,
	) -> FutureResult<Vec<StorageKey>> {
		Box::new(result(
			self.block_or_best(block)
				.and_then(|block|
					self.client.storage_keys_iter(
						&BlockId::Hash(block), prefix.as_ref(), start_key.as_ref()
					)
				)
				.map(|v| v.take(count as usize).collect())
				.map_err(client_err)))
	}

	fn storage(
		&self,
		block: Option<Block::Hash>,
		key: StorageKey,
	) -> FutureResult<Option<StorageData>> {
		Box::new(result(
			self.block_or_best(block)
				.and_then(|block| self.client.storage(&BlockId::Hash(block), &key))
				.map_err(client_err)))
	}

	fn storage_size(
		&self,
		block: Option<Block::Hash>,
		key: StorageKey,
	) -> FutureResult<Option<u64>> {
		let block = match self.block_or_best(block) {
			Ok(b) => b,
			Err(e) => return Box::new(result(Err(client_err(e)))),
		};

		match self.client.storage(&BlockId::Hash(block), &key) {
			Ok(Some(d)) => return Box::new(result(Ok(Some(d.0.len() as u64)))),
			Err(e) => return Box::new(result(Err(client_err(e)))),
			Ok(None) => {},
		}

		Box::new(result(
			self.client.storage_pairs(&BlockId::Hash(block), &key)
				.map(|kv| {
					let item_sum = kv.iter().map(|(_, v)| v.0.len() as u64).sum::<u64>();
					if item_sum > 0 {
						Some(item_sum)
					} else {
						None
					}
				})
				.map_err(client_err)
		))
	}

	fn storage_hash(
		&self,
		block: Option<Block::Hash>,
		key: StorageKey,
	) -> FutureResult<Option<Block::Hash>> {
		Box::new(result(
			self.block_or_best(block)
				.and_then(|block| self.client.storage_hash(&BlockId::Hash(block), &key))
				.map_err(client_err)))
	}

	fn metadata(&self, block: Option<Block::Hash>) -> FutureResult<Bytes> {
		Box::new(result(
			self.block_or_best(block)
				.map_err(client_err)
				.and_then(|block|
					self.client.runtime_api().metadata(&BlockId::Hash(block))
						.map(Into::into)
						.map_err(|e| Error::Client(Box::new(e))))
		))
	}

	fn runtime_version(&self, block: Option<Block::Hash>) -> FutureResult<RuntimeVersion> {
		Box::new(result(
			self.block_or_best(block)
				.map_err(client_err)
				.and_then(|block|
					self.client.runtime_version_at(&BlockId::Hash(block))
						.map_err(|e| Error::Client(Box::new(e)))
				)
		))
	}

	fn query_storage(
		&self,
		from: Block::Hash,
		to: Option<Block::Hash>,
		keys: Vec<StorageKey>,
	) -> FutureResult<Vec<StorageChangeSet<Block::Hash>>> {
		let call_fn = move || {
			let range = self.split_query_storage_range(from, to)?;
			let mut changes = Vec::new();
			let mut last_values = HashMap::new();
			self.query_storage_unfiltered(&range, &keys, &mut last_values, &mut changes)?;
			self.query_storage_filtered(&range, &keys, &last_values, &mut changes)?;
			Ok(changes)
		};
		Box::new(result(call_fn()))
	}

	fn query_storage_at(
		&self,
		keys: Vec<StorageKey>,
		at: Option<Block::Hash>
	) -> FutureResult<Vec<StorageChangeSet<Block::Hash>>> {
		let at = at.unwrap_or_else(|| self.client.info().best_hash);
		self.query_storage(at, Some(at), keys)
	}

	fn read_proof(
		&self,
		block: Option<Block::Hash>,
		keys: Vec<StorageKey>,
	) -> FutureResult<ReadProof<Block::Hash>> {
		Box::new(result(
			self.block_or_best(block)
				.and_then(|block| {
					self.client
						.read_proof(
							&BlockId::Hash(block),
							&mut keys.iter().map(|key| key.0.as_ref()),
						)
						.map(|proof| proof.iter_nodes().map(|node| node.into()).collect())
						.map(|proof| ReadProof { at: block, proof })
				})
				.map_err(client_err),
		))
	}

	fn subscribe_runtime_version(
		&self,
		_meta: crate::Metadata,
		subscriber: Subscriber<RuntimeVersion>,
	) {
		let stream = match self.client.storage_changes_notification_stream(
			Some(&[StorageKey(well_known_keys::CODE.to_vec())]),
			None,
		) {
			Ok(stream) => stream,
			Err(err) => {
				let _ = subscriber.reject(Error::from(client_err(err)).into());
				return;
			}
		};

		self.subscriptions.add(subscriber, |sink| {
			let version = self.runtime_version(None.into())
				.map_err(Into::into)
				.wait();

			let client = self.client.clone();
			let mut previous_version = version.clone();

			let stream = stream
				.filter_map(move |_| {
					let info = client.info();
					let version = client
						.runtime_version_at(&BlockId::hash(info.best_hash))
						.map_err(|e| Error::Client(Box::new(e)))
						.map_err(Into::into);
					if previous_version != version {
						previous_version = version.clone();
						future::ready(Some(Ok::<_, ()>(version)))
					} else {
						future::ready(None)
					}
				})
				.compat();

			sink
				.sink_map_err(|e| warn!("Error sending notifications: {:?}", e))
				.send_all(
					stream::iter_result(vec![Ok(version)])
					.chain(stream)
				)
				// we ignore the resulting Stream (if the first stream is over we are unsubscribed)
				.map(|_| ())
		});
	}

	fn unsubscribe_runtime_version(
		&self,
		_meta: Option<crate::Metadata>,
		id: SubscriptionId,
	) -> RpcResult<bool> {
		Ok(self.subscriptions.cancel(id))
	}

	fn subscribe_storage(
		&self,
		_meta: crate::Metadata,
		subscriber: Subscriber<StorageChangeSet<Block::Hash>>,
		keys: Option<Vec<StorageKey>>,
	) {
		let keys = Into::<Option<Vec<_>>>::into(keys);
		let stream = match self.client.storage_changes_notification_stream(
			keys.as_ref().map(|x| &**x),
			None
		) {
			Ok(stream) => stream,
			Err(err) => {
				let _ = subscriber.reject(client_err(err).into());
				return;
			},
		};

		// initial values
		let initial = stream::iter_result(keys
			.map(|keys| {
				let block = self.client.info().best_hash;
				let changes = keys
					.into_iter()
					.map(|key| StateBackend::storage(self, Some(block.clone()).into(), key.clone())
						.map(|val| (key.clone(), val))
						.wait()
						.unwrap_or_else(|_| (key, None))
					)
					.collect();
				vec![Ok(Ok(StorageChangeSet { block, changes }))]
			}).unwrap_or_default());

		self.subscriptions.add(subscriber, |sink| {
			let stream = stream
				.map(|(block, changes)| Ok::<_, ()>(Ok(StorageChangeSet {
					block,
					changes: changes.iter()
						.filter_map(|(o_sk, k, v)| if o_sk.is_none() {
							Some((k.clone(),v.cloned()))
						} else { None }).collect(),
				})))
				.compat();

			sink
				.sink_map_err(|e| warn!("Error sending notifications: {:?}", e))
				.send_all(initial.chain(stream))
				// we ignore the resulting Stream (if the first stream is over we are unsubscribed)
				.map(|_| ())
		});
	}

	fn unsubscribe_storage(
		&self,
		_meta: Option<crate::Metadata>,
		id: SubscriptionId,
	) -> RpcResult<bool> {
		Ok(self.subscriptions.cancel(id))
	}

	fn trace_block(
		&self,
		block: Block::Hash, 
		targets: Option<String>,
	) -> FutureResult<sp_rpc::tracing::BlockTrace> {
		Box::new(result(
			sc_tracing::block::BlockExecutor::new(self.client.clone(), block, targets)
				.trace_block()
				.map_err(|e| invalid_block::<Block>(block, None, e.to_owned()))
		))
	}
}

impl<BE, Block, Client> ChildStateBackend<Block, Client> for FullState<BE, Block, Client> where
	Block: BlockT + 'static,
	BE: Backend<Block> + 'static,
	Client: ExecutorProvider<Block> + StorageProvider<Block, BE> + HeaderBackend<Block> + BlockBackend<Block>
		+ HeaderMetadata<Block, Error = sp_blockchain::Error> + BlockchainEvents<Block>
		+ CallApiAt<Block> + ProvideRuntimeApi<Block>
		+ Send + Sync + 'static,
	Client::Api: Metadata<Block>,
{
	fn storage_keys(
		&self,
		block: Option<Block::Hash>,
		storage_key: PrefixedStorageKey,
		prefix: StorageKey,
	) -> FutureResult<Vec<StorageKey>> {
		Box::new(result(
			self.block_or_best(block)
				.and_then(|block| {
					let child_info = match ChildType::from_prefixed_key(&storage_key) {
						Some((ChildType::ParentKeyId, storage_key)) => ChildInfo::new_default(storage_key),
						None => return Err(sp_blockchain::Error::InvalidChildStorageKey),
					};
					self.client.child_storage_keys(
						&BlockId::Hash(block),
						&child_info,
						&prefix,
					)
				})
				.map_err(client_err)))
	}

	fn storage(
		&self,
		block: Option<Block::Hash>,
		storage_key: PrefixedStorageKey,
		key: StorageKey,
	) -> FutureResult<Option<StorageData>> {
		Box::new(result(
			self.block_or_best(block)
				.and_then(|block| {
					let child_info = match ChildType::from_prefixed_key(&storage_key) {
						Some((ChildType::ParentKeyId, storage_key)) => ChildInfo::new_default(storage_key),
						None => return Err(sp_blockchain::Error::InvalidChildStorageKey),
					};
					self.client.child_storage(
						&BlockId::Hash(block),
						&child_info,
						&key,
					)
				})
				.map_err(client_err)))
	}

	fn storage_hash(
		&self,
		block: Option<Block::Hash>,
		storage_key: PrefixedStorageKey,
		key: StorageKey,
	) -> FutureResult<Option<Block::Hash>> {
		Box::new(result(
			self.block_or_best(block)
				.and_then(|block| {
					let child_info = match ChildType::from_prefixed_key(&storage_key) {
						Some((ChildType::ParentKeyId, storage_key)) => ChildInfo::new_default(storage_key),
						None => return Err(sp_blockchain::Error::InvalidChildStorageKey),
					};
					self.client.child_storage_hash(
						&BlockId::Hash(block),
						&child_info,
						&key,
					)
				})
				.map_err(client_err)))
	}
}

/// Splits passed range into two subranges where:
/// - first range has at least one element in it;
/// - second range (optionally) starts at given `middle` element.
pub(crate) fn split_range(size: usize, middle: Option<usize>) -> (Range<usize>, Option<Range<usize>>) {
	// check if we can filter blocks-with-changes from some (sub)range using changes tries
	let range2_begin = match middle {
		// some of required changes tries are pruned => use available tries
		Some(middle) if middle != 0 => Some(middle),
		// all required changes tries are available, but we still want values at first block
		// => do 'unfiltered' read for the first block and 'filtered' for the rest
		Some(_) if size > 1 => Some(1),
		// range contains single element => do not use changes tries
		Some(_) => None,
		// changes tries are not available => do 'unfiltered' read for the whole range
		None => None,
	};
	let range1 = 0..range2_begin.unwrap_or(size);
	let range2 = range2_begin.map(|begin| begin..size);
	(range1, range2)
}

fn invalid_block_range<B: BlockT>(
	from: &CachedHeaderMetadata<B>,
	to: &CachedHeaderMetadata<B>,
	details: String,
) -> Error {
	let to_string = |h: &CachedHeaderMetadata<B>| format!("{} ({:?})", h.number, h.hash);

	Error::InvalidBlockRange {
		from: to_string(from),
		to: to_string(to),
		details,
	}
}

fn invalid_block<B: BlockT>(
	from: B::Hash,
	to: Option<B::Hash>,
	details: String,
) -> Error {
	Error::InvalidBlockRange {
		from: format!("{:?}", from),
		to: format!("{:?}", to),
		details,
	}
}<|MERGE_RESOLUTION|>--- conflicted
+++ resolved
@@ -227,12 +227,10 @@
 	BE: Backend<Block> + 'static,
 	Client: ExecutorProvider<Block> + StorageProvider<Block, BE> + ProofProvider<Block> + HeaderBackend<Block>
 		+ HeaderMetadata<Block, Error = sp_blockchain::Error> + BlockchainEvents<Block>
-<<<<<<< HEAD
-		+ CallApiAt<Block, Error = sp_blockchain::Error> + ProvideRuntimeApi<Block>
+		+ CallApiAt<Block> + ProvideRuntimeApi<Block>
+// Master had:
+// + CallApiAt<Block> + ProvideRuntimeApi<Block>
 		+ BlockBackend<Block>
-=======
-		+ CallApiAt<Block> + ProvideRuntimeApi<Block>
->>>>>>> 171ad232
 		+ Send + Sync + 'static,
 	Client::Api: Metadata<Block>,
 {
@@ -539,7 +537,7 @@
 
 	fn trace_block(
 		&self,
-		block: Block::Hash, 
+		block: Block::Hash,
 		targets: Option<String>,
 	) -> FutureResult<sp_rpc::tracing::BlockTrace> {
 		Box::new(result(
