// This file is part of Substrate.

// Copyright (C) 2019-2021 Parity Technologies (UK) Ltd.
// SPDX-License-Identifier: GPL-3.0-or-later WITH Classpath-exception-2.0

// This program is free software: you can redistribute it and/or modify
// it under the terms of the GNU General Public License as published by
// the Free Software Foundation, either version 3 of the License, or
// (at your option) any later version.

// This program is distributed in the hope that it will be useful,
// but WITHOUT ANY WARRANTY; without even the implied warranty of
// MERCHANTABILITY or FITNESS FOR A PARTICULAR PURPOSE. See the
// GNU General Public License for more details.

// You should have received a copy of the GNU General Public License
// along with this program. If not, see <https://www.gnu.org/licenses/>.

//! State API backend for light nodes.

use std::{
	sync::Arc,
	collections::{HashSet, HashMap, hash_map::Entry},
};
use crate::SubscriptionTaskExecutor;
use super::{StateBackend, ChildStateBackend, error::Error, client_err};

use anyhow::anyhow;
use codec::Decode;
use futures::{
	future::{self, ready, Either},
	channel::oneshot::{channel, Sender},
	FutureExt, StreamExt, TryStreamExt,
};
use hash_db::Hasher;
use jsonrpsee::ws_server::SubscriptionSink;
use log::warn;
use parking_lot::Mutex;
use sc_rpc_api::state::ReadProof;
use sp_blockchain::{Error as ClientError, HeaderBackend};
use sc_client_api::{
	BlockchainEvents,
	light::{
		RemoteCallRequest, RemoteReadRequest, RemoteReadChildRequest,
		RemoteBlockchain, Fetcher, future_header,
	},
};
use sp_core::{
	Bytes, OpaqueMetadata,
	storage::{StorageKey, PrefixedStorageKey, StorageData, StorageChangeSet},
};
use sp_version::RuntimeVersion;
use sp_runtime::{generic::BlockId, traits::{Block as BlockT, HashFor}};

/// Storage data map of storage keys => (optional) storage value.
type StorageMap = HashMap<StorageKey, Option<StorageData>>;

/// State API backend for light nodes.
#[derive(Clone)]
pub struct LightState<Block: BlockT, F: Fetcher<Block>, Client> {
	client: Arc<Client>,
	executor: Arc<SubscriptionTaskExecutor>,
	version_subscriptions: SimpleSubscriptions<Block::Hash, RuntimeVersion>,
	storage_subscriptions: Arc<Mutex<StorageSubscriptions<Block>>>,
	remote_blockchain: Arc<dyn RemoteBlockchain<Block>>,
	fetcher: Arc<F>,
}

/// Shared requests container.
trait SharedRequests<Hash, V>: Clone + Send + Sync {
	/// Tries to listen for already issued request, or issues request.
	///
	/// Returns true if requests has been issued.
	fn listen_request(
		&self,
		block: Hash,
		sender: Sender<Result<V, ()>>,
	) -> bool;

	/// Returns (and forgets) all listeners for given request.
	fn on_response_received(&self, block: Hash) -> Vec<Sender<Result<V, ()>>>;
}

/// Storage subscriptions data.
struct StorageSubscriptions<Block: BlockT> {
	/// Active storage requests.
	active_requests: HashMap<Block::Hash, Vec<Sender<Result<StorageMap, ()>>>>,
	/// Map of subscription => keys that this subscription watch for.
	keys_by_subscription: HashMap<u64, HashSet<StorageKey>>,
	/// Map of key => set of subscriptions that watch this key.
	subscriptions_by_key: HashMap<StorageKey, HashSet<u64>>,
}

impl<Block: BlockT> SharedRequests<Block::Hash, StorageMap> for Arc<Mutex<StorageSubscriptions<Block>>> {
	fn listen_request(
		&self,
		block: Block::Hash,
		sender: Sender<Result<StorageMap, ()>>,
	) -> bool {
		let mut subscriptions = self.lock();
		let active_requests_at = subscriptions.active_requests.entry(block).or_default();
		active_requests_at.push(sender);
		active_requests_at.len() == 1
	}

	fn on_response_received(&self, block: Block::Hash) -> Vec<Sender<Result<StorageMap, ()>>> {
		self.lock().active_requests.remove(&block).unwrap_or_default()
	}
}

/// Simple, maybe shared, subscription data that shares per block requests.
type SimpleSubscriptions<Hash, V> = Arc<Mutex<HashMap<Hash, Vec<Sender<Result<V, ()>>>>>>;

impl<Hash, V> SharedRequests<Hash, V> for SimpleSubscriptions<Hash, V> where
	Hash: Send + Eq + std::hash::Hash,
	V: Send,
{
	fn listen_request(
		&self,
		block: Hash,
		sender: Sender<Result<V, ()>>,
	) -> bool {
		let mut subscriptions = self.lock();
		let active_requests_at = subscriptions.entry(block).or_default();
		active_requests_at.push(sender);
		active_requests_at.len() == 1
	}

	fn on_response_received(&self, block: Hash) -> Vec<Sender<Result<V, ()>>> {
		self.lock().remove(&block).unwrap_or_default()
	}
}

impl<Block: BlockT, F: Fetcher<Block> + 'static, Client> LightState<Block, F, Client>
where
	Block: BlockT,
	Client: HeaderBackend<Block> + Send + Sync + 'static,
{
	/// Create new state API backend for light nodes.
	pub fn new(
		client: Arc<Client>,
		executor: Arc<SubscriptionTaskExecutor>,
		remote_blockchain: Arc<dyn RemoteBlockchain<Block>>,
		fetcher: Arc<F>,
	) -> Self {
		Self {
			client,
			executor,
			version_subscriptions: Arc::new(Mutex::new(HashMap::new())),
			storage_subscriptions: Arc::new(Mutex::new(StorageSubscriptions {
				active_requests: HashMap::new(),
				keys_by_subscription: HashMap::new(),
				subscriptions_by_key: HashMap::new(),
			})),
			remote_blockchain,
			fetcher,
		}
	}

	/// Returns given block hash or best block hash if None is passed.
	fn block_or_best(&self, hash: Option<Block::Hash>) -> Block::Hash {
		hash.unwrap_or_else(|| self.client.info().best_hash)
	}
}

#[async_trait::async_trait]
impl<Block, F, Client> StateBackend<Block, Client> for LightState<Block, F, Client>
where
	Block: BlockT,
	Client: BlockchainEvents<Block> + HeaderBackend<Block> + Send + Sync + 'static,
	F: Fetcher<Block> + 'static
{
	async fn call(
		&self,
		block: Option<Block::Hash>,
		method: String,
		call_data: Bytes,
	) -> Result<Bytes, Error> {
		call(
			&*self.remote_blockchain,
			self.fetcher.clone(),
			self.block_or_best(block),
			method,
			call_data,
		).await
	}

	async fn storage_keys(
		&self,
		_block: Option<Block::Hash>,
		_prefix: StorageKey,
	) -> Result<Vec<StorageKey>, Error> {
		Err(client_err(ClientError::NotAvailableOnLightClient))
	}

	async fn storage_pairs(
		&self,
		_block: Option<Block::Hash>,
		_prefix: StorageKey,
	) -> Result<Vec<(StorageKey, StorageData)>, Error> {
		Err(client_err(ClientError::NotAvailableOnLightClient))
	}

	async fn storage_keys_paged(
		&self,
		_block: Option<Block::Hash>,
		_prefix: Option<StorageKey>,
		_count: u32,
		_start_key: Option<StorageKey>,
	) -> Result<Vec<StorageKey>, Error> {
		Err(client_err(ClientError::NotAvailableOnLightClient))
	}

	async fn storage_size(
		&self,
		_: Option<Block::Hash>,
		_: StorageKey,
	) -> Result<Option<u64>, Error> {
		Err(client_err(ClientError::NotAvailableOnLightClient))
	}

	async fn storage(
		&self,
		block: Option<Block::Hash>,
		key: StorageKey,
	) -> Result<Option<StorageData>, Error> {
		storage(
			&*self.remote_blockchain,
			self.fetcher.clone(),
			self.block_or_best(block),
			vec![key.0.clone()],
		)
		.await
		.map(move |mut values| {
			values
				.remove(&key)
				.expect("successful request has entries for all requested keys; qed")
		})
	}

	async fn storage_hash(
		&self,
		block: Option<Block::Hash>,
		key: StorageKey,
	) -> Result<Option<Block::Hash>, Error> {
		StateBackend::storage(self, block, key)
			.await
			.and_then(|maybe_storage|
				Ok(maybe_storage.map(|storage| HashFor::<Block>::hash(&storage.0)))
			)
	}

	async fn metadata(&self, block: Option<Block::Hash>) -> Result<Bytes, Error> {
		self.call(block, "Metadata_metadata".into(), Bytes(Vec::new()))
			.await
			.and_then(|metadata| OpaqueMetadata::decode(&mut &metadata.0[..])
				.map(Into::into)
				.map_err(|decode_err| client_err(ClientError::CallResultDecode(
					"Unable to decode metadata",
					decode_err,
				))))
	}

	async fn runtime_version(&self, block: Option<Block::Hash>) -> Result<RuntimeVersion, Error> {
		runtime_version(
			&*self.remote_blockchain,
			self.fetcher.clone(),
			self.block_or_best(block),
		).await
	}

	async fn query_storage(
		&self,
		_from: Block::Hash,
		_to: Option<Block::Hash>,
		_keys: Vec<StorageKey>,
	) -> Result<Vec<StorageChangeSet<Block::Hash>>, Error> {
		Err(client_err(ClientError::NotAvailableOnLightClient))
	}

	async fn query_storage_at(
		&self,
		_keys: Vec<StorageKey>,
		_at: Option<Block::Hash>
	) -> Result<Vec<StorageChangeSet<Block::Hash>>, Error> {
		Err(client_err(ClientError::NotAvailableOnLightClient))
	}

	async fn read_proof(
		&self,
		_block: Option<Block::Hash>,
		_keys: Vec<StorageKey>,
	) -> Result<ReadProof<Block::Hash>, Error> {
		Err(client_err(ClientError::NotAvailableOnLightClient))
	}

	async fn trace_block(
		&self,
		_block: Block::Hash,
		_targets: Option<String>,
		_storage_keys: Option<String>,
	) -> Result<sp_rpc::tracing::TraceBlockResponse, Error> {
		Err(client_err(ClientError::NotAvailableOnLightClient))
	}

	fn subscribe_runtime_version(
		&self,
		mut sink: SubscriptionSink,
	) -> Result<(), Error> {
		let executor = self.executor.clone();
		let fetcher = self.fetcher.clone();
		let remote_blockchain = self.remote_blockchain.clone();
		let version_subscriptions = self.version_subscriptions.clone();
		let initial_block = self.block_or_best(None);

		let stream = self.client.import_notification_stream().map(|notif| Ok::<_, ()>(notif.hash));

		let fut = async move {
			let mut old_version: Result<RuntimeVersion, ()> = display_error(runtime_version(&*remote_blockchain, fetcher.clone(), initial_block)).await;

			stream
				.and_then(|block| {
					maybe_share_remote_request::<Block, _, _, _>(
						version_subscriptions.clone(),
						block,
						display_error(runtime_version(&*remote_blockchain, fetcher.clone(), block)),
					)
				})
				.filter(|version| {
					let is_new_version = &old_version != version;
					old_version = version.clone();
					future::ready(is_new_version)
				})
				.take_while(|version| {
					future::ready(
						sink.send(&version).map_or_else(|e| {
							log::error!("Could not send data to the state_subscribeRuntimeVersion subscriber: {:?}", e);
							false
						}, |_| true)
					)
				})
				.for_each(|_| future::ready(()))
				.await
		}.boxed();

		executor.execute_new(fut);
		Ok(())
	}

	fn subscribe_storage(
		&self,
		mut sink: SubscriptionSink,
		keys: Option<Vec<StorageKey>>,
	) -> Result<(), Error> {
		const ERR: &str = "state_subscribeStorage requires at least one key; subscription rejected";

		let keys = match keys {
			Some(keys) if !keys.is_empty() => keys,
			_ => return Err(Error::Client(anyhow!(ERR).into())),
		};

		let keys: HashSet<StorageKey> = keys.into_iter().collect();
		// TODO(niklasad1): this seem needless essentially the inner bytes of the storage key.
		let keys_to_check: HashSet<Vec<u8>> = keys.iter().map(|k| k.0.clone()).collect();

		let executor = self.executor.clone();
		let fetcher = self.fetcher.clone();
		let remote_blockchain = self.remote_blockchain.clone();
		let storage_subscriptions = self.storage_subscriptions.clone();
		let initial_block = self.block_or_best(None);
		let initial_keys = keys_to_check.iter().cloned().collect::<Vec<_>>();

		let stream = self.client.import_notification_stream().map(|notif| Ok::<_, ()>(notif.hash));

		let fut = async move {
			let mut old_storage = display_error(storage(&*remote_blockchain, fetcher.clone(), initial_block, initial_keys)).await;

			let id: u64 = rand::random();

			// register subscriptions.
			{
				let mut subs = storage_subscriptions.lock();
				subs.keys_by_subscription.insert(id, keys.clone());
				for key in keys {
					subs.subscriptions_by_key.entry(key).or_default().insert(id);
				}
			}

			let subs = storage_subscriptions.clone();

			stream
				.and_then(move |block| {
					let keys = subs
						.lock()
						.subscriptions_by_key
						.keys()
						.map(|k| k.0.clone())
						.collect();

					 // TODO(niklasad1): use shared requests here but require some major
					 // refactoring because the actual block where fed into a closure.
					 storage(&*remote_blockchain, fetcher.clone(), block, keys).then(move |s|
						ready(match s {
							Ok(s) => Ok((s, block)),
							Err(_) => Err(()),
					}))
				})
				.filter_map(|res| {
					let res = match res {
						Ok((storage, block)) => {
							let new_value = storage
								.iter()
								.filter(|(k, _)| keys_to_check.contains(&k.0))
								.map(|(k, v)| (k.clone(), v.clone()))
								.collect::<HashMap<_, _>>();

							let value_differs = old_storage
								.as_ref()
								.map(|old_value| *old_value != new_value)
								.unwrap_or(true);

							match value_differs {
								true => {
									let res = Some(StorageChangeSet {
										block,
										changes: new_value.iter()
											.map(|(k, v)| (k.clone(), v.clone()))
											.collect(),
									});
									old_storage = Ok(new_value);
									res
								}
								false => None,
							}
						}
						_ => None,
					};
					ready(res)
				})
				.take_while(|change_set| {
					future::ready(
						sink.send(&change_set).map_or_else(|e| {
							log::error!("Could not send data to the state_subscribeStorage subscriber: {:?}", e);
							false
						}, |_| true)
					)
				})
				.for_each(|_| future::ready(()))
				.await;

			// unsubscribe
			{
				let mut storage_subscriptions = storage_subscriptions.lock();
				let keys = storage_subscriptions.keys_by_subscription.remove(&id);
				for key in keys.into_iter().flat_map(|keys| keys.into_iter()) {
					match storage_subscriptions.subscriptions_by_key.entry(key) {
						Entry::Vacant(_) => unreachable!("every key from keys_by_subscription has\
							corresponding entry in subscriptions_by_key; qed"),
						Entry::Occupied(mut entry) => {
							entry.get_mut().remove(&id);
							if entry.get().is_empty() {
								entry.remove();
							}
						}
					}
				}
			}
		}.boxed();
		executor.execute_new(fut);

		Ok(())
	}
}

#[async_trait::async_trait]
impl<Block, F, Client> ChildStateBackend<Block, Client> for LightState<Block, F, Client>
where
	Block: BlockT,
	Client: BlockchainEvents<Block> + HeaderBackend<Block> + Send + Sync + 'static,
	F: Fetcher<Block> + 'static
{
	async fn read_child_proof(
		&self,
		_block: Option<Block::Hash>,
		_storage_key: PrefixedStorageKey,
		_keys: Vec<StorageKey>,
	) -> Result<ReadProof<Block::Hash>, Error> {
		Err(client_err(ClientError::NotAvailableOnLightClient))
	}

	async fn storage_keys(
		&self,
		_block: Option<Block::Hash>,
		_storage_key: PrefixedStorageKey,
		_prefix: StorageKey,
	) -> Result<Vec<StorageKey>, Error> {
		Err(client_err(ClientError::NotAvailableOnLightClient))
	}

<<<<<<< HEAD
	async fn storage(
=======
	fn storage_keys_paged(
		&self,
		_block: Option<Block::Hash>,
		_storage_key: PrefixedStorageKey,
		_prefix: Option<StorageKey>,
		_count: u32,
		_start_key: Option<StorageKey>,
	) -> FutureResult<Vec<StorageKey>> {
		Box::new(result(Err(client_err(ClientError::NotAvailableOnLightClient))))
	}

	fn storage(
>>>>>>> deac6324
		&self,
		block: Option<Block::Hash>,
		storage_key: PrefixedStorageKey,
		key: StorageKey,
	) -> Result<Option<StorageData>, Error> {
		let block = self.block_or_best(block);
		let fetcher = self.fetcher.clone();
		match resolve_header(&*self.remote_blockchain, &*self.fetcher, block).await {
			Ok(header) => {
				fetcher.remote_read_child(RemoteReadChildRequest {
					block,
					header,
					storage_key,
					keys: vec![key.0.clone()],
					retry_count: Default::default()
				})
				.await
				.map(|mut data| data
					.remove(&key.0)
					.expect("successful result has entry for all keys; qed")
					.map(StorageData)
				)
				.map_err(client_err)
			}
			Err(err) => Err(err),
		}
	}

	async fn storage_hash(
		&self,
		block: Option<Block::Hash>,
		storage_key: PrefixedStorageKey,
		key: StorageKey,
	) -> Result<Option<Block::Hash>, Error> {
		ChildStateBackend::storage(self, block, storage_key, key)
			.await
			.and_then(|maybe_storage|
				Ok(maybe_storage.map(|storage| HashFor::<Block>::hash(&storage.0)))
			)
	}
}

/// Resolve header by hash.
fn resolve_header<Block: BlockT, F: Fetcher<Block>>(
	remote_blockchain: &dyn RemoteBlockchain<Block>,
	fetcher: &F,
	block: Block::Hash,
) -> impl std::future::Future<Output = Result<Block::Header, Error>> {
	let maybe_header = future_header(
		remote_blockchain,
		fetcher,
		BlockId::Hash(block),
	);

	maybe_header.then(move |result|
		ready(result.and_then(|maybe_header|
			maybe_header.ok_or_else(|| ClientError::UnknownBlock(format!("{}", block)))
		).map_err(client_err)),
	)
}

/// Call runtime method at given block
fn call<Block: BlockT, F: Fetcher<Block>>(
	remote_blockchain: &dyn RemoteBlockchain<Block>,
	fetcher: Arc<F>,
	block: Block::Hash,
	method: String,
	call_data: Bytes,
) -> impl std::future::Future<Output = Result<Bytes, Error>> {
	resolve_header(remote_blockchain, &*fetcher, block)
		.then(move |result| match result {
			Ok(header) => Either::Left(fetcher.remote_call(RemoteCallRequest {
				block,
				header,
				method,
				call_data: call_data.0,
				retry_count: Default::default(),
			}).then(|result| ready(result.map(Bytes).map_err(client_err)))),
			Err(error) => Either::Right(ready(Err(error))),
		})
}

/// Get runtime version at given block.
fn runtime_version<Block: BlockT, F: Fetcher<Block>>(
	remote_blockchain: &dyn RemoteBlockchain<Block>,
	fetcher: Arc<F>,
	block: Block::Hash,
) -> impl std::future::Future<Output = Result<RuntimeVersion, Error>> {
	call(
		remote_blockchain,
		fetcher,
		block,
		"Core_version".into(),
			Bytes(Vec::new()),
	)
	.then(|version| ready(version.and_then(|version|
		Decode::decode(&mut &version.0[..])
			.map_err(|e| client_err(ClientError::VersionInvalid(e.to_string())))
	)))
}

/// Get storage value at given key at given block.
fn storage<Block: BlockT, F: Fetcher<Block>>(
	remote_blockchain: &dyn RemoteBlockchain<Block>,
	fetcher: Arc<F>,
	block: Block::Hash,
	keys: Vec<Vec<u8>>,
) -> impl std::future::Future<Output = Result<HashMap<StorageKey, Option<StorageData>>, Error>> {
	resolve_header(remote_blockchain, &*fetcher, block)
		.then(move |result| match result {
			Ok(header) => Either::Left(fetcher.remote_read(RemoteReadRequest {
				block,
				header,
				keys,
				retry_count: Default::default(),
			}).then(|result| ready(result
				.map(|result| result
					.into_iter()
					.map(|(key, value)| (StorageKey(key), value.map(StorageData)))
					.collect()
				).map_err(client_err)
			))),
			Err(error) => Either::Right(ready(Err(error))),
		})
}

/// Request some data from remote node, probably reusing response from already
/// (in-progress) existing request.
fn maybe_share_remote_request<Block: BlockT, Requests, V, RequestFuture>(
	shared_requests: Requests,
	block: Block::Hash,
	fut: RequestFuture
) -> impl std::future::Future<Output = Result<V, ()>>
where
	V: Clone,
	Requests: SharedRequests<Block::Hash, V>,
	RequestFuture: std::future::Future<Output = Result<V, ()>>,
{
	let (sender, receiver) = channel();
	let need_issue_request = shared_requests.listen_request(block, sender);

	// if that isn't the first request - just listen for existing request' response
	if !need_issue_request {
		return Either::Right(receiver.then(|r| ready(r.unwrap_or(Err(())))));
	}

	// that is the first request - issue remote request + notify all listeners on
	// completion
	Either::Left(fut.then(move |remote_result| {
		let listeners = shared_requests.on_response_received(block);
		// skip first element, because this future is the first element
		for receiver in listeners.into_iter().skip(1) {
			// we don't care if receiver has been dropped already
			let _ = receiver.send(remote_result.clone());
		}
		ready(remote_result)
	}))
}

/// Convert successful future result into Ok(result) and error into Err(()),
/// displaying warning.
fn display_error<F, T>(future: F) -> impl std::future::Future<Output = Result <T, ()>>
where
	F: std::future::Future<Output=Result<T, Error>>
{
	future.then(|result| ready(result.or_else(|err| {
		warn!("Remote request for subscription data has failed with: {:?}", err);
		Err(())
	})))
}

#[cfg(test)]
mod tests {
	use rpc::futures::stream::futures_ordered;
	use substrate_test_runtime_client::runtime::Block;
	use sp_core::H256;
	use super::*;

	#[test]
	fn subscription_stream_works() {
		let stream = subscription_stream::<Block, _, _, _, _, _, _, _, _>(
			SimpleSubscriptions::default(),
			futures_ordered(vec![result(Ok(H256::from([2; 32]))), result(Ok(H256::from([3; 32])))]),
			ready(Ok((H256::from([1; 32]), 100))),
			|block| match block[0] {
				2 => ready(Ok(100)),
				3 => ready(Ok(200)),
				_ => unreachable!("should not issue additional requests"),
			},
			|_, old_value, new_value| match old_value == Some(new_value) {
				true => None,
				false => Some(new_value.clone()),
			}
		);

		assert_eq!(
			stream.collect().wait(),
			Ok(vec![100, 200])
		);
	}

	#[test]
	fn subscription_stream_ignores_failed_requests() {
		let stream = subscription_stream::<Block, _, _, _, _, _, _, _, _>(
			SimpleSubscriptions::default(),
			futures_ordered(vec![result(Ok(H256::from([2; 32]))), result(Ok(H256::from([3; 32])))]),
			ready(Ok((H256::from([1; 32]), 100))),
			|block| match block[0] {
				2 => ready(Err(client_err(ClientError::NotAvailableOnLightClient))),
				3 => ready(Ok(200)),
				_ => unreachable!("should not issue additional requests"),
			},
			|_, old_value, new_value| match old_value == Some(new_value) {
				true => None,
				false => Some(new_value.clone()),
			}
		);

		assert_eq!(
			stream.collect().wait(),
			Ok(vec![100, 200])
		);
	}

	#[test]
	fn maybe_share_remote_request_shares_request() {
		type UnreachableFuture = futures::future::Ready<Result<u32, Error>>;

		let shared_requests = SimpleSubscriptions::default();

		// let's 'issue' requests for B1
		shared_requests.lock().insert(
			H256::from([1; 32]),
			vec![channel().0],
		);

		// make sure that no additional requests are issued when we're asking for B1
		let _ = maybe_share_remote_request::<Block, _, _, _, UnreachableFuture>(
			shared_requests.clone(),
			H256::from([1; 32]),
			&|_| unreachable!("no duplicate requests issued"),
		);

		// make sure that additional requests is issued when we're asking for B2
		let request_issued = Arc::new(Mutex::new(false));
		let _ = maybe_share_remote_request::<Block, _, _, _, UnreachableFuture>(
			shared_requests.clone(),
			H256::from([2; 32]),
			&|_| {
				*request_issued.lock() = true;
				ready(Ok(Default::default()))
			},
		);
		assert!(*request_issued.lock());
	}
}<|MERGE_RESOLUTION|>--- conflicted
+++ resolved
@@ -497,22 +497,19 @@
 		Err(client_err(ClientError::NotAvailableOnLightClient))
 	}
 
-<<<<<<< HEAD
-	async fn storage(
-=======
-	fn storage_keys_paged(
+	// TODO: (dp) port this
+	async fn storage_keys_paged(
 		&self,
 		_block: Option<Block::Hash>,
 		_storage_key: PrefixedStorageKey,
 		_prefix: Option<StorageKey>,
 		_count: u32,
 		_start_key: Option<StorageKey>,
-	) -> FutureResult<Vec<StorageKey>> {
-		Box::new(result(Err(client_err(ClientError::NotAvailableOnLightClient))))
-	}
-
-	fn storage(
->>>>>>> deac6324
+	) -> Result<Vec<StorageKey>, Error> {
+		Err(client_err(ClientError::NotAvailableOnLightClient))
+	}
+
+	async fn storage(
 		&self,
 		block: Option<Block::Hash>,
 		storage_key: PrefixedStorageKey,
