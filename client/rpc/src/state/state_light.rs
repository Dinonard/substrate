--- conflicted
+++ resolved
@@ -304,20 +304,16 @@
 	Client: BlockchainEvents<Block> + HeaderBackend<Block> + Send + Sync + 'static,
 	F: Fetcher<Block> + 'static
 {
-<<<<<<< HEAD
-	async fn storage_keys(
-=======
-	fn read_child_proof(
+	async fn read_child_proof(
 		&self,
 		_block: Option<Block::Hash>,
 		_storage_key: PrefixedStorageKey,
 		_keys: Vec<StorageKey>,
-	) -> FutureResult<ReadProof<Block::Hash>> {
-		Box::new(result(Err(client_err(ClientError::NotAvailableOnLightClient))))
-	}
-
-	fn storage_keys(
->>>>>>> 6d78dbda
+	) -> Result<ReadProof<Block::Hash>, Error> {
+		Err(client_err(ClientError::NotAvailableOnLightClient))
+	}
+
+	async fn storage_keys(
 		&self,
 		_block: Option<Block::Hash>,
 		_storage_key: PrefixedStorageKey,
