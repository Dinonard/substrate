// This file is part of Substrate.

// Copyright (C) 2017-2021 Parity Technologies (UK) Ltd.
// SPDX-License-Identifier: GPL-3.0-or-later WITH Classpath-exception-2.0

// This program is free software: you can redistribute it and/or modify
// it under the terms of the GNU General Public License as published by
// the Free Software Foundation, either version 3 of the License, or
// (at your option) any later version.

// This program is distributed in the hope that it will be useful,
// but WITHOUT ANY WARRANTY; without even the implied warranty of
// MERCHANTABILITY or FITNESS FOR A PARTICULAR PURPOSE. See the
// GNU General Public License for more details.

// You should have received a copy of the GNU General Public License
// along with this program. If not, see <https://www.gnu.org/licenses/>.

use super::*;

use crate::testing::{deser_call, deser_error, timeout_secs};
use assert_matches::assert_matches;
use codec::Encode;
use jsonrpsee::{
	types::{
		error::SubscriptionClosedError,
		v2::{Response, RpcError, SubscriptionId},
	},
	RpcModule,
};
use sc_transaction_pool::{BasicPool, FullChainApi};
use sc_transaction_pool_api::TransactionStatus;
use sp_core::{
	blake2_256,
<<<<<<< HEAD
	bytes::to_hex,
	crypto::{CryptoTypePublicPair, Pair, Public},
	ed25519, sr25519,
=======
	crypto::{ByteArray, CryptoTypePublicPair, Pair},
	ed25519,
	hexdisplay::HexDisplay,
	sr25519,
>>>>>>> 49a4b182
	testing::{ED25519, SR25519},
	H256,
};
use sp_keystore::testing::KeyStore;
use std::sync::Arc;
use substrate_test_runtime_client::{
	self,
	runtime::{Block, Extrinsic, SessionKeys, Transfer},
	AccountKeyring, Backend, Client, DefaultTestClientBuilderExt, TestClientBuilderExt,
};

fn uxt(sender: AccountKeyring, nonce: u64) -> Extrinsic {
	let tx = Transfer {
		amount: Default::default(),
		nonce,
		from: sender.into(),
		to: AccountKeyring::Bob.into(),
	};
	tx.into_signed_tx()
}

type FullTransactionPool = BasicPool<FullChainApi<Client<Backend>, Block>, Block>;

struct TestSetup {
	pub client: Arc<Client<Backend>>,
	pub keystore: Arc<KeyStore>,
	pub pool: Arc<FullTransactionPool>,
}

impl Default for TestSetup {
	fn default() -> Self {
		let keystore = Arc::new(KeyStore::new());
		let client_builder = substrate_test_runtime_client::TestClientBuilder::new();
		let client = Arc::new(client_builder.set_keystore(keystore.clone()).build());

		let spawner = sp_core::testing::TaskExecutor::new();
		let pool =
			BasicPool::new_full(Default::default(), true.into(), None, spawner, client.clone());
		TestSetup { client, keystore, pool }
	}
}

impl TestSetup {
	fn author(&self) -> Author<FullTransactionPool, Client<Backend>> {
		Author {
			client: self.client.clone(),
			pool: self.pool.clone(),
			keystore: self.keystore.clone(),
			deny_unsafe: DenyUnsafe::No,
			executor: SubscriptionTaskExecutor::default(),
		}
	}

	fn into_rpc() -> RpcModule<Author<FullTransactionPool, Client<Backend>>> {
		Self::default().author().into_rpc()
	}
}

#[tokio::test]
async fn author_submit_transaction_should_not_cause_error() {
	let _ = env_logger::try_init();
	let author = TestSetup::default().author();
	let api = author.into_rpc();
	let xt: Bytes = uxt(AccountKeyring::Alice, 1).encode().into();
	let extrinsic_hash: H256 = blake2_256(&xt).into();
	let response: H256 =
		deser_call(api.call_with("author_submitExtrinsic", [xt.clone()]).await.unwrap());

	assert_eq!(response, extrinsic_hash);

	let response = api.call_with("author_submitExtrinsic", [xt]).await.unwrap();
	// Can't submit the same extrinsic twice
	let response = deser_error(&response);

	assert!(response.error.message.contains("Already imported"));
}

#[tokio::test]
async fn author_should_watch_extrinsic() {
	let api = TestSetup::into_rpc();
	let xt = to_hex(&uxt(AccountKeyring::Alice, 0).encode(), true);

	let mut sub = api.test_subscription("author_submitAndWatchExtrinsic", [xt]).await;
	let (tx, sub_id) = timeout_secs(10, sub.next::<TransactionStatus<H256, Block>>())
		.await
		.unwrap()
		.unwrap();

	assert_matches!(tx, TransactionStatus::Ready);
	assert_matches!(sub_id, SubscriptionId::Num(id) if id == sub.subscription_id());

	// Replace the extrinsic and observe the subscription is notified.
	let (xt_replacement, xt_hash) = {
		let tx = Transfer {
			amount: 5,
			nonce: 0,
			from: AccountKeyring::Alice.into(),
			to: AccountKeyring::Bob.into(),
		};
		let tx = tx.into_signed_tx().encode();
		let hash = blake2_256(&tx);

		(to_hex(&tx, true), hash)
	};

	let _ = api.call_with("author_submitExtrinsic", [xt_replacement]).await.unwrap();

	let (tx, sub_id) = timeout_secs(10, sub.next::<TransactionStatus<H256, Block>>())
		.await
		.unwrap()
		.unwrap();
	assert_eq!(tx, TransactionStatus::Usurped(xt_hash.into()));
	assert_matches!(sub_id, SubscriptionId::Num(id) if id == sub.subscription_id());
}

#[tokio::test]
async fn author_should_return_watch_validation_error() {
	const METHOD: &'static str = "author_submitAndWatchExtrinsic";

	let api = TestSetup::into_rpc();
	let mut sub = api
		.test_subscription(METHOD, [to_hex(&uxt(AccountKeyring::Alice, 179).encode(), true)])
		.await;

	let (pool_error, _) =
		timeout_secs(10, sub.next::<SubscriptionClosedError>()).await.unwrap().unwrap();
	assert_eq!(pool_error.close_reason(), "Transaction pool error");
}

#[tokio::test]
async fn author_should_return_pending_extrinsics() {
	const METHOD: &'static str = "author_pendingExtrinsics";

	let api = TestSetup::into_rpc();

	let xt_bytes: Bytes = uxt(AccountKeyring::Alice, 0).encode().into();
	api.call_with("author_submitExtrinsic", [to_hex(&xt_bytes, true)])
		.await
		.unwrap();

	let pending = api.call(METHOD, None).await.unwrap();
	log::debug!(target: "test", "pending: {:?}", pending);
	let pending = {
		let r: Response<Vec<Bytes>> = serde_json::from_str(&pending).unwrap();
		r.result
	};
	assert_eq!(pending, vec![xt_bytes]);
}

#[tokio::test]
async fn author_should_remove_extrinsics() {
	const METHOD: &'static str = "author_removeExtrinsic";
	let setup = TestSetup::default();
	let api = setup.author().into_rpc();

	// Submit three extrinsics, then remove two of them (will cause the third to be removed as well,
	// having a higher nonce)
	let xt1_bytes = uxt(AccountKeyring::Alice, 0).encode();
	let xt1 = to_hex(&xt1_bytes, true);
	let xt1_hash: H256 = deser_call(api.call_with("author_submitExtrinsic", [xt1]).await.unwrap());

	let xt2 = to_hex(&uxt(AccountKeyring::Alice, 1).encode(), true);
	let xt2_hash: H256 = deser_call(api.call_with("author_submitExtrinsic", [xt2]).await.unwrap());

	let xt3 = to_hex(&uxt(AccountKeyring::Bob, 0).encode(), true);
	let xt3_hash: H256 = deser_call(api.call_with("author_submitExtrinsic", [xt3]).await.unwrap());
	assert_eq!(setup.pool.status().ready, 3);

	// Now remove all three.
	// Notice how we need an extra `Vec` wrapping the `Vec` we want to submit as params.
	let removed: Vec<H256> = deser_call(
		api.call_with(
			METHOD,
			vec![vec![
				hash::ExtrinsicOrHash::Hash(xt3_hash),
				// Removing this one will also remove xt2
				hash::ExtrinsicOrHash::Extrinsic(xt1_bytes.into()),
			]],
		)
		.await
		.unwrap(),
	);

	assert_eq!(removed, vec![xt1_hash, xt2_hash, xt3_hash]);
}

#[tokio::test]
async fn author_should_insert_key() {
	let setup = TestSetup::default();
	let api = setup.author().into_rpc();
	let suri = "//Alice";
	let keypair = ed25519::Pair::from_string(suri, None).expect("generates keypair");
	let params: (String, String, Bytes) = (
		String::from_utf8(ED25519.0.to_vec()).expect("Keytype is a valid string"),
		suri.to_string(),
		keypair.public().0.to_vec().into(),
	);
	api.call_with("author_insertKey", params).await.unwrap();
	let pubkeys = SyncCryptoStore::keys(&*setup.keystore, ED25519).unwrap();

	assert!(
		pubkeys.contains(&CryptoTypePublicPair(ed25519::CRYPTO_ID, keypair.public().to_raw_vec()))
	);
}

#[tokio::test]
async fn author_should_rotate_keys() {
	let setup = TestSetup::default();
	let api = setup.author().into_rpc();

	let new_pubkeys: Bytes = deser_call(api.call("author_rotateKeys", None).await.unwrap());
	let session_keys =
		SessionKeys::decode(&mut &new_pubkeys[..]).expect("SessionKeys decode successfully");
	let ed25519_pubkeys = SyncCryptoStore::keys(&*setup.keystore, ED25519).unwrap();
	let sr25519_pubkeys = SyncCryptoStore::keys(&*setup.keystore, SR25519).unwrap();
	assert!(ed25519_pubkeys
		.contains(&CryptoTypePublicPair(ed25519::CRYPTO_ID, session_keys.ed25519.to_raw_vec())));
	assert!(sr25519_pubkeys
		.contains(&CryptoTypePublicPair(sr25519::CRYPTO_ID, session_keys.sr25519.to_raw_vec())));
}

#[tokio::test]
async fn author_has_session_keys() {
	// Setup
	let api = TestSetup::into_rpc();

	// Add a valid session key
	let pubkeys: Bytes =
		deser_call(api.call("author_rotateKeys", None).await.expect("Rotates the keys"));

	// Add a session key in a different keystore
	let non_existent_pubkeys: Bytes = {
		let api2 = TestSetup::default().author().into_rpc();
		deser_call(api2.call("author_rotateKeys", None).await.expect("Rotates the keys"))
	};

	// Then…
	let existing: bool =
		deser_call(api.call_with("author_hasSessionKeys", vec![pubkeys]).await.unwrap());
	assert!(existing, "Existing key is in the session keys");

	let inexistent: bool = deser_call(
		api.call_with("author_hasSessionKeys", vec![non_existent_pubkeys])
			.await
			.unwrap(),
	);
	assert_eq!(inexistent, false, "Inexistent key is not in the session keys");

	let invalid = {
		let json = api
			.call_with("author_hasSessionKeys", vec![Bytes::from(vec![1, 2, 3])])
			.await
			.unwrap();
		let response: RpcError = deser_error(&json);
		response.error.message.to_string()
	};
	assert_eq!(invalid, "Session keys are not encoded correctly");
}

#[tokio::test]
async fn author_has_key() {
	let api = TestSetup::into_rpc();
	let suri = "//Alice";
	let alice_keypair = ed25519::Pair::from_string(suri, None).expect("Generates keypair");
	let params = (
		String::from_utf8(ED25519.0.to_vec()).expect("Keytype is a valid string"),
		suri.to_string(),
		Bytes::from(alice_keypair.public().0.to_vec()),
	);

	let json = api.call_with("author_insertKey", params).await.unwrap();
	serde_json::from_str::<Response<()>>(&json).expect("insertKey works");

	let bob_keypair = ed25519::Pair::from_string("//Bob", None).expect("Generates keypair");

	// Alice's ED25519 key is there
	let has_alice_ed = {
		let params = (
			Bytes::from(alice_keypair.public().to_raw_vec()),
			String::from_utf8(ED25519.0.to_vec()).expect("Keytype is a valid string"),
		);
		let json = api.call_with("author_hasKey", params).await.unwrap();
		let response: Response<bool> = serde_json::from_str(&json).unwrap();
		response.result
	};
	assert!(has_alice_ed);

	// Alice's SR25519 key is not there
	let has_alice_sr = {
		let params = (
			Bytes::from(alice_keypair.public().to_raw_vec()),
			String::from_utf8(SR25519.0.to_vec()).expect("Keytype is a valid string"),
		);
		let json = api.call_with("author_hasKey", params).await.unwrap();
		let response: Response<bool> = serde_json::from_str(&json).unwrap();
		response.result
	};
	assert!(!has_alice_sr);

	// Bob's ED25519 key is not there
	let has_bob_ed = {
		let params = (
			Bytes::from(bob_keypair.public().to_raw_vec()),
			String::from_utf8(ED25519.0.to_vec()).expect("Keytype is a valid string"),
		);
		let json = api.call_with("author_hasKey", params).await.unwrap();
		let response: Response<bool> = serde_json::from_str(&json).unwrap();
		response.result
	};
	assert!(!has_bob_ed);
}<|MERGE_RESOLUTION|>--- conflicted
+++ resolved
@@ -32,16 +32,10 @@
 use sc_transaction_pool_api::TransactionStatus;
 use sp_core::{
 	blake2_256,
-<<<<<<< HEAD
-	bytes::to_hex,
-	crypto::{CryptoTypePublicPair, Pair, Public},
-	ed25519, sr25519,
-=======
 	crypto::{ByteArray, CryptoTypePublicPair, Pair},
 	ed25519,
 	hexdisplay::HexDisplay,
 	sr25519,
->>>>>>> 49a4b182
 	testing::{ED25519, SR25519},
 	H256,
 };
