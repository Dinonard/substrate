--- conflicted
+++ resolved
@@ -60,15 +60,11 @@
 
 /// Implementations of some helper traits passed into runtime modules as associated types.
 pub mod impls;
-<<<<<<< HEAD
-use impls::{CurrencyToVoteHandler, WeightMultiplierUpdateHandler, Misbehavior};
-=======
-use impls::{CurrencyToVoteHandler, WeightMultiplierUpdateHandler, Author, WeightToFee};
+use impls::{CurrencyToVoteHandler, WeightMultiplierUpdateHandler, Author, WeightToFee, Misbehavior};
 
 /// Constant values used within the runtime.
 pub mod constants;
 use constants::{time::*, currency::*};
->>>>>>> f9e5a374
 
 // Make the WASM binary available.
 #[cfg(feature = "std")]
